/*
 * Copyright (C) 2014-2016 Open Whisper Systems
 *
 * Licensed according to the LICENSE file in this repository.
 */
package org.whispersystems.signalservice.api;

import com.google.protobuf.ByteString;
import com.google.protobuf.InvalidProtocolBufferException;

import org.jetbrains.annotations.Nullable;
import org.whispersystems.libsignal.InvalidKeyException;
import org.whispersystems.libsignal.SessionBuilder;
import org.whispersystems.libsignal.SessionCipher;
import org.whispersystems.libsignal.SignalProtocolAddress;
import org.whispersystems.libsignal.logging.Log;
import org.whispersystems.libsignal.state.PreKeyBundle;
import org.whispersystems.libsignal.state.SignalProtocolStore;
import org.whispersystems.libsignal.util.guava.Optional;
import org.whispersystems.signalservice.api.crypto.AttachmentCipherOutputStream;
import org.whispersystems.signalservice.api.crypto.SignalServiceCipher;
import org.whispersystems.signalservice.api.crypto.UnidentifiedAccess;
import org.whispersystems.signalservice.api.crypto.UnidentifiedAccessPair;
import org.whispersystems.signalservice.api.crypto.UntrustedIdentityException;
import org.whispersystems.signalservice.api.messages.SendMessageResult;
import org.whispersystems.signalservice.api.messages.SignalServiceAttachment;
import org.whispersystems.signalservice.api.messages.SignalServiceAttachmentPointer;
import org.whispersystems.signalservice.api.messages.SignalServiceAttachmentStream;
import org.whispersystems.signalservice.api.messages.SignalServiceDataMessage;
import org.whispersystems.signalservice.api.messages.SignalServiceGroup;
import org.whispersystems.signalservice.api.messages.SignalServiceReceiptMessage;
import org.whispersystems.signalservice.api.messages.SignalServiceTypingMessage;
import org.whispersystems.signalservice.api.messages.calls.AnswerMessage;
import org.whispersystems.signalservice.api.messages.calls.IceUpdateMessage;
import org.whispersystems.signalservice.api.messages.calls.OfferMessage;
import org.whispersystems.signalservice.api.messages.calls.SignalServiceCallMessage;
import org.whispersystems.signalservice.api.messages.multidevice.BlockedListMessage;
import org.whispersystems.signalservice.api.messages.multidevice.ConfigurationMessage;
import org.whispersystems.signalservice.api.messages.multidevice.ReadMessage;
import org.whispersystems.signalservice.api.messages.multidevice.SentTranscriptMessage;
import org.whispersystems.signalservice.api.messages.multidevice.SignalServiceSyncMessage;
import org.whispersystems.signalservice.api.messages.multidevice.StickerPackOperationMessage;
import org.whispersystems.signalservice.api.messages.multidevice.VerifiedMessage;
import org.whispersystems.signalservice.api.messages.shared.SharedContact;
import org.whispersystems.signalservice.api.push.SignalServiceAddress;
import org.whispersystems.signalservice.api.push.exceptions.PushNetworkException;
import org.whispersystems.signalservice.api.push.exceptions.UnregisteredUserException;
import org.whispersystems.signalservice.api.util.CredentialsProvider;
import org.whispersystems.signalservice.internal.configuration.SignalServiceConfiguration;
import org.whispersystems.signalservice.internal.crypto.PaddingInputStream;
import org.whispersystems.signalservice.internal.push.MismatchedDevices;
import org.whispersystems.signalservice.internal.push.OutgoingPushMessage;
import org.whispersystems.signalservice.internal.push.OutgoingPushMessageList;
import org.whispersystems.signalservice.internal.push.PushAttachmentData;
import org.whispersystems.signalservice.internal.push.PushServiceSocket;
import org.whispersystems.signalservice.internal.push.SignalServiceProtos;
import org.whispersystems.signalservice.internal.push.SignalServiceProtos.AttachmentPointer;
import org.whispersystems.signalservice.internal.push.SignalServiceProtos.CallMessage;
import org.whispersystems.signalservice.internal.push.SignalServiceProtos.Content;
import org.whispersystems.signalservice.internal.push.SignalServiceProtos.DataMessage;
import org.whispersystems.signalservice.internal.push.SignalServiceProtos.GroupContext;
import org.whispersystems.signalservice.internal.push.SignalServiceProtos.LokiProfile;
import org.whispersystems.signalservice.internal.push.SignalServiceProtos.NullMessage;
import org.whispersystems.signalservice.internal.push.SignalServiceProtos.PrekeyBundleMessage;
import org.whispersystems.signalservice.internal.push.SignalServiceProtos.ReceiptMessage;
import org.whispersystems.signalservice.internal.push.SignalServiceProtos.SyncMessage;
import org.whispersystems.signalservice.internal.push.SignalServiceProtos.TypingMessage;
import org.whispersystems.signalservice.internal.push.SignalServiceProtos.Verified;
import org.whispersystems.signalservice.internal.push.StaleDevices;
import org.whispersystems.signalservice.internal.push.http.AttachmentCipherOutputStreamFactory;
import org.whispersystems.signalservice.internal.push.http.OutputStreamFactory;
import org.whispersystems.signalservice.internal.util.Base64;
import org.whispersystems.signalservice.internal.util.StaticCredentialsProvider;
import org.whispersystems.signalservice.internal.util.Util;
import org.whispersystems.signalservice.internal.util.concurrent.SettableFuture;
import org.whispersystems.signalservice.loki.api.LokiAPI;
import org.whispersystems.signalservice.loki.api.LokiAPIDatabaseProtocol;
import org.whispersystems.signalservice.loki.api.LokiDotNetAPI;
import org.whispersystems.signalservice.loki.api.LokiPublicChat;
import org.whispersystems.signalservice.loki.api.LokiPublicChatAPI;
import org.whispersystems.signalservice.loki.api.LokiPublicChatMessage;
import org.whispersystems.signalservice.loki.api.LokiStorageAPI;
import org.whispersystems.signalservice.loki.api.PairingAuthorisation;
import org.whispersystems.signalservice.loki.crypto.LokiServiceCipher;
import org.whispersystems.signalservice.loki.messaging.LokiMessageDatabaseProtocol;
import org.whispersystems.signalservice.loki.messaging.LokiPreKeyBundleDatabaseProtocol;
import org.whispersystems.signalservice.loki.messaging.LokiSessionDatabaseProtocol;
import org.whispersystems.signalservice.loki.messaging.LokiSyncMessage;
import org.whispersystems.signalservice.loki.messaging.LokiThreadDatabaseProtocol;
import org.whispersystems.signalservice.loki.messaging.LokiThreadSessionResetStatus;
import org.whispersystems.signalservice.loki.messaging.LokiUserDatabaseProtocol;
import org.whispersystems.signalservice.loki.messaging.SignalMessageInfo;
import org.whispersystems.signalservice.loki.utilities.Analytics;
import org.whispersystems.signalservice.loki.utilities.BasicOutputStreamFactory;
<<<<<<< HEAD
=======
import org.whispersystems.signalservice.loki.utilities.Broadcaster;
>>>>>>> 30c9ae12

import java.io.IOException;
import java.io.InputStream;
import java.security.SecureRandom;
import java.util.ArrayList;
import java.util.Collections;
import java.util.Iterator;
import java.util.LinkedList;
import java.util.List;
import java.util.Map;
import java.util.Set;
import java.util.concurrent.TimeUnit;
import java.util.concurrent.atomic.AtomicBoolean;
import java.util.concurrent.atomic.AtomicReference;

import kotlin.Unit;
import kotlin.jvm.functions.Function0;
import kotlin.jvm.functions.Function1;
import nl.komponents.kovenant.Promise;

/**
 * The main interface for sending Signal Service messages.
 *
 * @author Moxie Marlinspike
 */
public class SignalServiceMessageSender {

  private static final String TAG = SignalServiceMessageSender.class.getSimpleName();

  private final PushServiceSocket                                   socket;
  private final SignalProtocolStore                                 store;
  private final SignalServiceAddress                                localAddress;
  private final Optional<EventListener>                             eventListener;

  private final AtomicReference<Optional<SignalServiceMessagePipe>> pipe;
  private final AtomicReference<Optional<SignalServiceMessagePipe>> unidentifiedPipe;
  private final AtomicBoolean                                       isMultiDevice;

  private final String                                              userHexEncodedPublicKey;
  private final LokiAPIDatabaseProtocol                             apiDatabase;
  private final LokiThreadDatabaseProtocol                          threadDatabase;
  private final LokiMessageDatabaseProtocol                         messageDatabase;
  private final LokiPreKeyBundleDatabaseProtocol                    preKeyBundleDatabase;
  private final LokiSessionDatabaseProtocol                         sessionDatabase;
  private final LokiUserDatabaseProtocol                            userDatabase;
  private final Broadcaster                                         broadcaster;

  /**
   * Construct a SignalServiceMessageSender.
   *
   * @param urls The URL of the Signal Service.
   * @param user The Signal Service username (eg phone number).
   * @param password The Signal Service user password.
   * @param store The SignalProtocolStore.
   * @param eventListener An optional event listener, which fires whenever sessions are
   *                      setup or torn down for a recipient.
   */
  public SignalServiceMessageSender(SignalServiceConfiguration urls,
                                    String user, String password,
                                    SignalProtocolStore store,
                                    String userAgent,
                                    boolean isMultiDevice,
                                    Optional<SignalServiceMessagePipe> pipe,
                                    Optional<SignalServiceMessagePipe> unidentifiedPipe,
                                    Optional<EventListener> eventListener,
                                    String userHexEncodedPublicKey,
                                    LokiAPIDatabaseProtocol apiDatabase,
                                    LokiThreadDatabaseProtocol threadDatabase,
                                    LokiMessageDatabaseProtocol messageDatabase,
                                    LokiPreKeyBundleDatabaseProtocol preKeyBundleDatabase,
                                    LokiSessionDatabaseProtocol sessionDatabase,
                                    LokiUserDatabaseProtocol userDatabase,
                                    Broadcaster broadcaster)
  {
    this(urls, new StaticCredentialsProvider(user, password, null), store, userAgent, isMultiDevice, pipe, unidentifiedPipe, eventListener, userHexEncodedPublicKey, apiDatabase, threadDatabase, messageDatabase, preKeyBundleDatabase, sessionDatabase, userDatabase, broadcaster);
  }

  public SignalServiceMessageSender(SignalServiceConfiguration urls,
                                    CredentialsProvider credentialsProvider,
                                    SignalProtocolStore store,
                                    String userAgent,
                                    boolean isMultiDevice,
                                    Optional<SignalServiceMessagePipe> pipe,
                                    Optional<SignalServiceMessagePipe> unidentifiedPipe,
                                    Optional<EventListener> eventListener,
                                    String userHexEncodedPublicKey,
                                    LokiAPIDatabaseProtocol apiDatabase,
                                    LokiThreadDatabaseProtocol threadDatabase,
                                    LokiMessageDatabaseProtocol messageDatabase,
                                    LokiPreKeyBundleDatabaseProtocol preKeyBundleDatabase,
                                    LokiSessionDatabaseProtocol sessionDatabase,
                                    LokiUserDatabaseProtocol userDatabase,
                                    Broadcaster broadcaster)
  {
    this.socket               = new PushServiceSocket(urls, credentialsProvider, userAgent);
    this.store                = store;
    this.localAddress         = new SignalServiceAddress(credentialsProvider.getUser());
    this.pipe                 = new AtomicReference<Optional<SignalServiceMessagePipe>>(pipe);
    this.unidentifiedPipe     = new AtomicReference<Optional<SignalServiceMessagePipe>>(unidentifiedPipe);
    this.isMultiDevice        = new AtomicBoolean(isMultiDevice);
    this.eventListener        = eventListener;
    this.userHexEncodedPublicKey = userHexEncodedPublicKey;
    this.apiDatabase          = apiDatabase;
    this.threadDatabase       = threadDatabase;
    this.messageDatabase      = messageDatabase;
    this.preKeyBundleDatabase = preKeyBundleDatabase;
    this.sessionDatabase      = sessionDatabase;
    this.userDatabase         = userDatabase;
    this.broadcaster          = broadcaster;
  }

  /**
   * Send a read receipt for a received message.
   *
   * @param recipient The sender of the received message you're acknowledging.
   * @param message The read receipt to deliver.
   * @throws IOException
   * @throws UntrustedIdentityException
   */
  public void sendReceipt(long messageID,
                          SignalServiceAddress recipient,
                          Optional<UnidentifiedAccessPair> unidentifiedAccess,
                          SignalServiceReceiptMessage message)
      throws IOException, UntrustedIdentityException
  {
    byte[] content = createReceiptContent(message);

    sendMessage(messageID, recipient, getTargetUnidentifiedAccess(unidentifiedAccess), message.getWhen(), content, false, message.getTTL());
  }

  /**
   * Send a typing indicator.
   *
   * @param recipient The destination
   * @param message The typing indicator to deliver
   * @throws IOException
   * @throws UntrustedIdentityException
   */
  public void sendTyping(long messageID,
                         SignalServiceAddress recipient,
                         Optional<UnidentifiedAccessPair> unidentifiedAccess,
                         SignalServiceTypingMessage message)
      throws IOException, UntrustedIdentityException
  {
    byte[] content = createTypingContent(message);

    sendMessage(messageID, recipient, getTargetUnidentifiedAccess(unidentifiedAccess), message.getTimestamp(), content, true, message.getTTL());
  }

  public void sendTyping(long                                   messageID,
                         List<SignalServiceAddress>             recipients,
                         List<Optional<UnidentifiedAccessPair>> unidentifiedAccess,
                         SignalServiceTypingMessage             message)
      throws IOException
  {
    byte[] content = createTypingContent(message);
    sendMessage(messageID, recipients, getTargetUnidentifiedAccess(unidentifiedAccess), message.getTimestamp(), content, true, message.getTTL());
  }


  /**
   * Send a call setup message to a single recipient.
   *
   * @param recipient The message's destination.
   * @param message The call message.
   * @throws IOException
   */
  public void sendCallMessage(long messageID,
                              SignalServiceAddress recipient,
                              Optional<UnidentifiedAccessPair> unidentifiedAccess,
                              SignalServiceCallMessage message)
      throws IOException, UntrustedIdentityException
  {
    byte[] content = createCallContent(message);
    sendMessage(messageID, recipient, getTargetUnidentifiedAccess(unidentifiedAccess), System.currentTimeMillis(), content, false, message.getTTL());
  }

  public SendMessageResult sendMessage(long                             messageID,
                                       SignalServiceAddress             recipient,
                                       Optional<UnidentifiedAccessPair> unidentifiedAccess,
                                       SignalServiceDataMessage         message)
          throws UntrustedIdentityException, IOException
  {
    return sendMessage(messageID, recipient, unidentifiedAccess, message, Optional.<LokiSyncMessage>absent());
  }

  /**
   * Send a message to a single recipient.
   *
   * @param recipient The message's destination.
   * @param message The message.
   * @throws UntrustedIdentityException
   * @throws IOException
   */
  public SendMessageResult sendMessage(long                             messageID,
                                       SignalServiceAddress             recipient,
                                       Optional<UnidentifiedAccessPair> unidentifiedAccess,
                                       SignalServiceDataMessage         message,
                                       Optional<LokiSyncMessage>        lokiSyncMessage)
      throws UntrustedIdentityException, IOException
  {
    byte[]            content   = createMessageContent(message, recipient);
    long              timestamp = message.getTimestamp();
    SendMessageResult result    = sendMessage(messageID, recipient, getTargetUnidentifiedAccess(unidentifiedAccess), timestamp, content, false, message.getTTL(), message.isFriendRequest(), !message.isSessionRequest());

    if (lokiSyncMessage.isPresent() && (result.getSuccess() != null && message.canSyncMessage() || (unidentifiedAccess.isPresent() && isMultiDevice.get()))) {
      byte[] syncMessage = createMultiDeviceSentTranscriptContent(content, Optional.of(lokiSyncMessage.get().getRecipient()), timestamp, Collections.singletonList(result));
      // Trigger an event to send a sync message
      if (eventListener.isPresent()) {
        eventListener.get().onSyncEvent(lokiSyncMessage.get().getOriginalMessageID(), timestamp, syncMessage, message.getTTL());
      }
    }

    // Loki - Start session reset if needed
    if (message.isEndSession()) {
      sessionDatabase.archiveAllSessions(recipient.getNumber());

      long threadID = threadDatabase.getThreadID(recipient.getNumber());
      LokiThreadSessionResetStatus sessionResetStatus = threadDatabase.getSessionResetStatus(threadID);

      if (sessionResetStatus != LokiThreadSessionResetStatus.REQUEST_RECEIVED) {
        Log.d("Loki", "Starting session reset...");
        threadDatabase.setSessionResetStatus(threadID, LokiThreadSessionResetStatus.IN_PROGRESS);
      }
      
      if (eventListener.isPresent()) {
        eventListener.get().onSecurityEvent(recipient);
      }
    }

    return result;
  }

  /**
   * Send a message to a group.
   *
   * @param recipients The group members.
   * @param message The group message.
   * @throws IOException
   */
  public List<SendMessageResult> sendMessage(long                                   messageID,
                                             List<SignalServiceAddress>             recipients,
                                             List<Optional<UnidentifiedAccessPair>> unidentifiedAccess,
                                             SignalServiceDataMessage               message)
      throws IOException, UntrustedIdentityException
  {
    byte[]                  content            = createMessageContent(message, recipients.get(0));
    long                    timestamp          = message.getTimestamp();
    List<SendMessageResult> results            = sendMessage(messageID, recipients, getTargetUnidentifiedAccess(unidentifiedAccess), timestamp, content, false, message.getTTL());
    boolean                 needsSyncInResults = false;

    for (SendMessageResult result : results) {
      if (result.getSuccess() != null && result.getSuccess().isNeedsSync()) {
        needsSyncInResults = true;
        break;
      }
    }

    if (needsSyncInResults || (isMultiDevice.get())) {
      byte[] syncMessage = createMultiDeviceSentTranscriptContent(content, Optional.<SignalServiceAddress>absent(), timestamp, results);
      sendMessage(messageID, localAddress, Optional.<UnidentifiedAccess>absent(), timestamp, syncMessage, false, message.getTTL());
    }

    return results;
  }

  /**
   * Send a sync message to a specific recipient
   */
  public void sendMessage(long messageID, SignalServiceSyncMessage message, SignalServiceAddress recipient)
          throws IOException, UntrustedIdentityException
  {
    sendMessage(messageID, message, Optional.<UnidentifiedAccessPair>absent(), Optional.fromNullable(recipient));
  }

  /**
   * Send a sync message to all linked devices
   */
  public void sendMessage(long messageID, SignalServiceSyncMessage message, Optional<UnidentifiedAccessPair> unidentifiedAccess)
      throws IOException, UntrustedIdentityException
  {
    sendMessage(messageID, message, unidentifiedAccess, Optional.<SignalServiceAddress>absent());
  }

  private void sendMessage(long messageID, SignalServiceSyncMessage message, Optional<UnidentifiedAccessPair> unidentifiedAccess, Optional<SignalServiceAddress> recipient)
          throws IOException, UntrustedIdentityException
  {
    byte[] content;
    long timestamp = System.currentTimeMillis();

    if (message.getContacts().isPresent()) {
      content = createMultiDeviceContactsContent(message.getContacts().get().getContactsStream().asStream(),
                                                 message.getContacts().get().isComplete());
    } else if (message.getGroups().isPresent()) {
      content = createMultiDeviceGroupsContent(message.getGroups().get().asStream());
    } else if (message.getRead().isPresent()) {
      content = createMultiDeviceReadContent(message.getRead().get());
    } else if (message.getBlockedList().isPresent()) {
      content = createMultiDeviceBlockedContent(message.getBlockedList().get());
    } else if (message.getConfiguration().isPresent()) {
      content = createMultiDeviceConfigurationContent(message.getConfiguration().get());
    } else if (message.getSent().isPresent()) {
      timestamp = message.getSent().get().getTimestamp();
      content = createMultiDeviceSentTranscriptContent(message.getSent().get(), unidentifiedAccess);
    } else if (message.getStickerPackOperations().isPresent()) {
      content = createMultiDeviceStickerPackOperationContent(message.getStickerPackOperations().get());
    } else if (message.getVerified().isPresent()) {
      sendMessage(messageID, message.getVerified().get(), unidentifiedAccess);
      return;
    } else {
      throw new IOException("Unsupported sync message!");
    }

    // Loki - Trigger an event to send sync message
    if (recipient.isPresent()) {
      sendMessage(messageID, recipient.get(), Optional.<UnidentifiedAccess>absent(), System.currentTimeMillis(), content, false, message.getTTL());
    } else if (eventListener.isPresent()) {
      eventListener.get().onSyncEvent(messageID, timestamp, content, message.getTTL());
    }
  }

  public void setSoTimeoutMillis(long soTimeoutMillis) {
    socket.setSoTimeoutMillis(soTimeoutMillis);
  }

  public void cancelInFlightRequests() {
    socket.cancelInFlightRequests();
  }

  public void setMessagePipe(SignalServiceMessagePipe pipe, SignalServiceMessagePipe unidentifiedPipe) {
    this.pipe.set(Optional.fromNullable(pipe));
    this.unidentifiedPipe.set(Optional.fromNullable(unidentifiedPipe));
  }

  public void setIsMultiDevice(boolean isMultiDevice) {
    this.isMultiDevice.set(isMultiDevice);
  }

  public SignalServiceAttachmentPointer uploadAttachment(SignalServiceAttachmentStream attachment, boolean usePadding, @Nullable SignalServiceAddress recipient) throws IOException {
    boolean shouldUseEncryption = true;
    String server = LokiStorageAPI.shared.getServer();

    // Check if we are sending to a public chat
    if (recipient != null) {
      long threadID = threadDatabase.getThreadID(recipient.getNumber());
      LokiPublicChat publicChat = threadDatabase.getPublicChat(threadID);
      if (publicChat != null) {
        shouldUseEncryption = false;
        server = publicChat.getServer();
      }
    }

    byte[]             attachmentKey    = Util.getSecretBytes(64);
    long               paddedLength     = usePadding ? PaddingInputStream.getPaddedSize(attachment.getLength()) : attachment.getLength();
    InputStream        dataStream       = usePadding ? new PaddingInputStream(attachment.getInputStream(), attachment.getLength()) : attachment.getInputStream();
    long               ciphertextLength = shouldUseEncryption ? AttachmentCipherOutputStream.getCiphertextLength(paddedLength) : attachment.getLength();

    OutputStreamFactory outputStreamFactory = shouldUseEncryption ? new AttachmentCipherOutputStreamFactory(attachmentKey) : new BasicOutputStreamFactory();
    PushAttachmentData attachmentData   = new PushAttachmentData(attachment.getContentType(), dataStream, ciphertextLength, outputStreamFactory, attachment.getListener());

    // Loki - Upload attachment
    LokiDotNetAPI.UploadResult result = LokiStorageAPI.shared.uploadAttachment(server, attachmentData);
    return new SignalServiceAttachmentPointer(result.getId(),
                                              attachment.getContentType(),
                                              attachmentKey,
                                              Optional.of(Util.toIntExact(attachment.getLength())),
                                              attachment.getPreview(),
                                              attachment.getWidth(), attachment.getHeight(),
                                              Optional.fromNullable(result.getDigest()),
                                              attachment.getFileName(),
                                              attachment.getVoiceNote(),
                                              attachment.getCaption(), result.getUrl());
  }

  private void sendMessage(long messageID, VerifiedMessage message, Optional<UnidentifiedAccessPair> unidentifiedAccess)
      throws IOException, UntrustedIdentityException
  {
    byte[] nullMessageBody = DataMessage.newBuilder()
                                        .setBody(Base64.encodeBytes(Util.getRandomLengthBytes(140)))
                                        .build()
                                        .toByteArray();

    NullMessage nullMessage = NullMessage.newBuilder()
                                         .setPadding(ByteString.copyFrom(nullMessageBody))
                                         .build();

    byte[] content          = Content.newBuilder()
                                     .setNullMessage(nullMessage)
                                     .build()
                                     .toByteArray();

    SendMessageResult result = sendMessage(messageID, new SignalServiceAddress(message.getDestination()), getTargetUnidentifiedAccess(unidentifiedAccess), message.getTimestamp(), content, false, message.getTTL());

    if (result.getSuccess().isNeedsSync()) {
      byte[] syncMessage = createMultiDeviceVerifiedContent(message, nullMessage.toByteArray());
      sendMessage(messageID, localAddress, Optional.<UnidentifiedAccess>absent(), message.getTimestamp(), syncMessage, false, message.getTTL());
    }
  }

  private byte[] createTypingContent(SignalServiceTypingMessage message) {
    Content.Builder       container = Content.newBuilder();
    TypingMessage.Builder builder   = TypingMessage.newBuilder();

    builder.setTimestamp(message.getTimestamp());

    if      (message.isTypingStarted()) builder.setAction(TypingMessage.Action.STARTED);
    else if (message.isTypingStopped()) builder.setAction(TypingMessage.Action.STOPPED);
    else                                throw new IllegalArgumentException("Unknown typing indicator");

    if (message.getGroupId().isPresent()) {
      builder.setGroupId(ByteString.copyFrom(message.getGroupId().get()));
    }

    return container.setTypingMessage(builder).build().toByteArray();
  }

  private byte[] createReceiptContent(SignalServiceReceiptMessage message) {
    Content.Builder        container = Content.newBuilder();
    ReceiptMessage.Builder builder   = ReceiptMessage.newBuilder();

    for (long timestamp : message.getTimestamps()) {
      builder.addTimestamp(timestamp);
    }

    if      (message.isDeliveryReceipt()) builder.setType(ReceiptMessage.Type.DELIVERY);
    else if (message.isReadReceipt())     builder.setType(ReceiptMessage.Type.READ);

    return container.setReceiptMessage(builder).build().toByteArray();
  }

  private byte[] createMessageContent(SignalServiceDataMessage message, SignalServiceAddress recipient) throws IOException {
    Content.Builder         container = Content.newBuilder();

    // Loki - Set the pre key bundle if needed
    if (message.getPreKeyBundle().isPresent()) {
      PreKeyBundle preKeyBundle = message.getPreKeyBundle().get();
      PrekeyBundleMessage.Builder preKeyBuilder = PrekeyBundleMessage.newBuilder()
              .setDeviceId(preKeyBundle.getDeviceId())
              .setIdentityKey(ByteString.copyFrom(preKeyBundle.getIdentityKey().serialize()))
              .setPreKeyId(preKeyBundle.getPreKeyId())
              .setPreKey(ByteString.copyFrom(preKeyBundle.getPreKey().serialize()))
              .setSignedKeyId(preKeyBundle.getSignedPreKeyId())
              .setSignedKey(ByteString.copyFrom(preKeyBundle.getSignedPreKey().serialize()))
              .setSignature(ByteString.copyFrom(preKeyBundle.getSignedPreKeySignature()))
              .setIdentityKey(ByteString.copyFrom(preKeyBundle.getIdentityKey().serialize()));
      container.setPreKeyBundleMessage(preKeyBuilder);
    }

    // Loki - Set the pairing authorisation if needed
    if (message.getPairingAuthorisation().isPresent()) {
      PairingAuthorisation authorisation = message.getPairingAuthorisation().get();
      SignalServiceProtos.PairingAuthorisationMessage.Builder builder = SignalServiceProtos.PairingAuthorisationMessage.newBuilder()
              .setPrimaryDevicePublicKey(authorisation.getPrimaryDevicePublicKey())
              .setSecondaryDevicePublicKey(authorisation.getSecondaryDevicePublicKey());
      if (authorisation.getRequestSignature() != null) { builder.setRequestSignature(ByteString.copyFrom(authorisation.getRequestSignature())); }
      if (authorisation.getGrantSignature() != null) { builder.setGrantSignature(ByteString.copyFrom(authorisation.getGrantSignature())); }
      container.setPairingAuthorisation(builder);
    }

    if (message.hasData() || message.getPairingAuthorisation().isPresent()) {

      DataMessage.Builder builder = DataMessage.newBuilder();
      List<AttachmentPointer> pointers = createAttachmentPointers(message.getAttachments(), recipient);

      if (!pointers.isEmpty()) {
        builder.addAllAttachments(pointers);
      }

      if (message.getBody().isPresent()) {
        builder.setBody(message.getBody().get());
      }

      if (message.getGroupInfo().isPresent()) {
        builder.setGroup(createGroupContent(message.getGroupInfo().get(), recipient));
      }

      if (message.isEndSession()) {
        builder.setFlags(DataMessage.Flags.END_SESSION_VALUE);
      }

      if (message.isExpirationUpdate()) {
        builder.setFlags(DataMessage.Flags.EXPIRATION_TIMER_UPDATE_VALUE);
      }

    if (message.isUnpairingRequest()) {
      builder.setFlags(DataMessage.Flags.UNPAIRING_REQUEST_VALUE);
    }

      if (message.isProfileKeyUpdate()) {
        builder.setFlags(DataMessage.Flags.PROFILE_KEY_UPDATE_VALUE);
      }

      if (message.getExpiresInSeconds() > 0) {
        builder.setExpireTimer(message.getExpiresInSeconds());
      }

      if (message.getProfileKey().isPresent()) {
        builder.setProfileKey(ByteString.copyFrom(message.getProfileKey().get()));
      }

      if (message.getQuote().isPresent()) {
        DataMessage.Quote.Builder quoteBuilder = DataMessage.Quote.newBuilder()
                .setId(message.getQuote().get().getId())
                .setAuthor(message.getQuote().get().getAuthor().getNumber())
                .setText(message.getQuote().get().getText());

        for (SignalServiceDataMessage.Quote.QuotedAttachment attachment : message.getQuote().get().getAttachments()) {
          DataMessage.Quote.QuotedAttachment.Builder quotedAttachment = DataMessage.Quote.QuotedAttachment.newBuilder();

          quotedAttachment.setContentType(attachment.getContentType());

          if (attachment.getFileName() != null) {
            quotedAttachment.setFileName(attachment.getFileName());
          }

          if (attachment.getThumbnail() != null) {
            quotedAttachment.setThumbnail(createAttachmentPointer(attachment.getThumbnail().asStream(), recipient));
          }

          quoteBuilder.addAttachments(quotedAttachment);
        }

        builder.setQuote(quoteBuilder);
      }

      if (message.getSharedContacts().isPresent()) {
        builder.addAllContact(createSharedContactContent(message.getSharedContacts().get(), recipient));
      }

      if (message.getPreviews().isPresent()) {
        for (SignalServiceDataMessage.Preview preview : message.getPreviews().get()) {
          DataMessage.Preview.Builder previewBuilder = DataMessage.Preview.newBuilder();
          previewBuilder.setTitle(preview.getTitle());
          previewBuilder.setUrl(preview.getUrl());

          if (preview.getImage().isPresent()) {
            if (preview.getImage().get().isStream()) {
              previewBuilder.setImage(createAttachmentPointer(preview.getImage().get().asStream(), recipient));
            } else {
              previewBuilder.setImage(createAttachmentPointer(preview.getImage().get().asPointer()));
            }
          }

          builder.addPreview(previewBuilder.build());
        }
      }

      if (message.getSticker().isPresent()) {
        DataMessage.Sticker.Builder stickerBuilder = DataMessage.Sticker.newBuilder();

        stickerBuilder.setPackId(ByteString.copyFrom(message.getSticker().get().getPackId()));
        stickerBuilder.setPackKey(ByteString.copyFrom(message.getSticker().get().getPackKey()));
        stickerBuilder.setStickerId(message.getSticker().get().getStickerId());

        if (message.getSticker().get().getAttachment().isStream()) {
          stickerBuilder.setData(createAttachmentPointer(message.getSticker().get().getAttachment().asStream(), true, recipient));
        } else {
          stickerBuilder.setData(createAttachmentPointer(message.getSticker().get().getAttachment().asPointer()));
        }

        builder.setSticker(stickerBuilder.build());
      }

      // Loki - Profile
      LokiProfile.Builder profile = LokiProfile.newBuilder();
      String displayName = userDatabase.getDisplayName(userHexEncodedPublicKey);
      String url = userDatabase.getProfileAvatarUrl(userHexEncodedPublicKey);
      if (displayName != null) { profile.setDisplayName(displayName); }
      profile.setAvatar(url != null ? url : "");
      builder.setProfile(profile);

      builder.setTimestamp(message.getTimestamp());
      container.setDataMessage(builder);
    } else {
      // Loki - Send an address message is we don't have any data content
      SignalServiceProtos.LokiAddressMessage.Builder addressMessage = SignalServiceProtos.LokiAddressMessage.newBuilder().setType(SignalServiceProtos.LokiAddressMessage.Type.HOST_UNREACHABLE);
      container.setLokiAddressMessage(addressMessage);
    }

    return container.build().toByteArray();
  }

  private byte[] createCallContent(SignalServiceCallMessage callMessage) {
    Content.Builder     container = Content.newBuilder();
    CallMessage.Builder builder   = CallMessage.newBuilder();

    if (callMessage.getOfferMessage().isPresent()) {
      OfferMessage offer = callMessage.getOfferMessage().get();
      builder.setOffer(CallMessage.Offer.newBuilder()
                                        .setId(offer.getId())
                                        .setDescription(offer.getDescription()));
    } else if (callMessage.getAnswerMessage().isPresent()) {
      AnswerMessage answer = callMessage.getAnswerMessage().get();
      builder.setAnswer(CallMessage.Answer.newBuilder()
                                          .setId(answer.getId())
                                          .setDescription(answer.getDescription()));
    } else if (callMessage.getIceUpdateMessages().isPresent()) {
      List<IceUpdateMessage> updates = callMessage.getIceUpdateMessages().get();

      for (IceUpdateMessage update : updates) {
        builder.addIceUpdate(CallMessage.IceUpdate.newBuilder()
                                                  .setId(update.getId())
                                                  .setSdp(update.getSdp())
                                                  .setSdpMid(update.getSdpMid())
                                                  .setSdpMLineIndex(update.getSdpMLineIndex()));
      }
    } else if (callMessage.getHangupMessage().isPresent()) {
      builder.setHangup(CallMessage.Hangup.newBuilder().setId(callMessage.getHangupMessage().get().getId()));
    } else if (callMessage.getBusyMessage().isPresent()) {
      builder.setBusy(CallMessage.Busy.newBuilder().setId(callMessage.getBusyMessage().get().getId()));
    }

    container.setCallMessage(builder);
    return container.build().toByteArray();
  }

  private byte[] createMultiDeviceContactsContent(SignalServiceAttachmentStream contacts, boolean complete) throws IOException {
    Content.Builder     container = Content.newBuilder();
    SyncMessage.Builder builder   = createSyncMessageBuilder();
    builder.setContacts(SyncMessage.Contacts.newBuilder()
                                            .setData(ByteString.readFrom(contacts.getInputStream()))
                                            .setComplete(complete));

    return container.setSyncMessage(builder).build().toByteArray();
  }

  private byte[] createMultiDeviceGroupsContent(SignalServiceAttachmentStream groups) throws IOException {
    Content.Builder     container = Content.newBuilder();
    SyncMessage.Builder builder   = createSyncMessageBuilder();
    builder.setGroups(SyncMessage.Groups.newBuilder()
                                        .setBlob(createAttachmentPointer(groups)));

    return container.setSyncMessage(builder).build().toByteArray();
  }

  private byte[] createMultiDeviceSentTranscriptContent(SentTranscriptMessage transcript, Optional<UnidentifiedAccessPair> unidentifiedAccess) throws IOException {
    SignalServiceAddress address = new SignalServiceAddress(transcript.getDestination().get());
    SendMessageResult    result  = SendMessageResult.success(address, unidentifiedAccess.isPresent(), true);

    return createMultiDeviceSentTranscriptContent(createMessageContent(transcript.getMessage(), address),
                                                  Optional.of(address),
                                                  transcript.getTimestamp(),
                                                  Collections.singletonList(result));
  }

  private byte[] createMultiDeviceSentTranscriptContent(byte[] content, Optional<SignalServiceAddress> recipient,
                                                        long timestamp, List<SendMessageResult> sendMessageResults)
  {
    try {
      Content.Builder          container   = Content.newBuilder();
      SyncMessage.Builder      syncMessage = createSyncMessageBuilder();
      SyncMessage.Sent.Builder sentMessage = SyncMessage.Sent.newBuilder();
      DataMessage              dataMessage = Content.parseFrom(content).getDataMessage();

      sentMessage.setTimestamp(timestamp);
      sentMessage.setMessage(dataMessage);

      for (SendMessageResult result : sendMessageResults) {
        if (result.getSuccess() != null) {
          sentMessage.addUnidentifiedStatus(SyncMessage.Sent.UnidentifiedDeliveryStatus.newBuilder()
                                                                                       .setDestination(result.getAddress().getNumber())
                                                                                       .setUnidentified(result.getSuccess().isUnidentified()));
        }
      }

      if (recipient.isPresent()) {
        sentMessage.setDestination(recipient.get().getNumber());
      }

      if (dataMessage.getExpireTimer() > 0) {
        sentMessage.setExpirationStartTimestamp(System.currentTimeMillis());
      }

      return container.setSyncMessage(syncMessage.setSent(sentMessage)).build().toByteArray();
    } catch (InvalidProtocolBufferException e) {
      throw new AssertionError(e);
    }
  }

  private byte[] createMultiDeviceReadContent(List<ReadMessage> readMessages) {
    Content.Builder     container = Content.newBuilder();
    SyncMessage.Builder builder   = createSyncMessageBuilder();

    for (ReadMessage readMessage : readMessages) {
      builder.addRead(SyncMessage.Read.newBuilder()
                                      .setTimestamp(readMessage.getTimestamp())
                                      .setSender(readMessage.getSender()));
    }

    return container.setSyncMessage(builder).build().toByteArray();
  }

  private byte[] createMultiDeviceBlockedContent(BlockedListMessage blocked) {
    Content.Builder             container      = Content.newBuilder();
    SyncMessage.Builder         syncMessage    = createSyncMessageBuilder();
    SyncMessage.Blocked.Builder blockedMessage = SyncMessage.Blocked.newBuilder();

    blockedMessage.addAllNumbers(blocked.getNumbers());

    for (byte[] groupId : blocked.getGroupIds()) {
      blockedMessage.addGroupIds(ByteString.copyFrom(groupId));
    }

    return container.setSyncMessage(syncMessage.setBlocked(blockedMessage)).build().toByteArray();
  }

  private byte[] createMultiDeviceConfigurationContent(ConfigurationMessage configuration) {
    Content.Builder                   container            = Content.newBuilder();
    SyncMessage.Builder               syncMessage          = createSyncMessageBuilder();
    SyncMessage.Configuration.Builder configurationMessage = SyncMessage.Configuration.newBuilder();

    if (configuration.getReadReceipts().isPresent()) {
      configurationMessage.setReadReceipts(configuration.getReadReceipts().get());
    }

    if (configuration.getUnidentifiedDeliveryIndicators().isPresent()) {
      configurationMessage.setUnidentifiedDeliveryIndicators(configuration.getUnidentifiedDeliveryIndicators().get());
    }

    if (configuration.getTypingIndicators().isPresent()) {
      configurationMessage.setTypingIndicators(configuration.getTypingIndicators().get());
    }

    if (configuration.getLinkPreviews().isPresent()) {
      configurationMessage.setLinkPreviews(configuration.getLinkPreviews().get());
    }

    return container.setSyncMessage(syncMessage.setConfiguration(configurationMessage)).build().toByteArray();
  }

  private byte[] createMultiDeviceStickerPackOperationContent(List<StickerPackOperationMessage> stickerPackOperations) {
    Content.Builder     container   = Content.newBuilder();
    SyncMessage.Builder syncMessage = createSyncMessageBuilder();

    for (StickerPackOperationMessage stickerPackOperation : stickerPackOperations) {
      SyncMessage.StickerPackOperation.Builder builder = SyncMessage.StickerPackOperation.newBuilder();

      if (stickerPackOperation.getPackId().isPresent()) {
        builder.setPackId(ByteString.copyFrom(stickerPackOperation.getPackId().get()));
      }

      if (stickerPackOperation.getPackKey().isPresent()) {
        builder.setPackKey(ByteString.copyFrom(stickerPackOperation.getPackKey().get()));
      }

      if (stickerPackOperation.getType().isPresent()) {
        switch (stickerPackOperation.getType().get()) {
          case INSTALL: builder.setType(SyncMessage.StickerPackOperation.Type.INSTALL); break;
          case REMOVE:  builder.setType(SyncMessage.StickerPackOperation.Type.REMOVE); break;
        }
      }

      syncMessage.addStickerPackOperation(builder);
    }

    return container.setSyncMessage(syncMessage).build().toByteArray();
  }

  private byte[] createMultiDeviceVerifiedContent(VerifiedMessage verifiedMessage, byte[] nullMessage) {
    Content.Builder     container              = Content.newBuilder();
    SyncMessage.Builder syncMessage            = createSyncMessageBuilder();
    Verified.Builder    verifiedMessageBuilder = Verified.newBuilder();

    verifiedMessageBuilder.setNullMessage(ByteString.copyFrom(nullMessage));
    verifiedMessageBuilder.setDestination(verifiedMessage.getDestination());
    verifiedMessageBuilder.setIdentityKey(ByteString.copyFrom(verifiedMessage.getIdentityKey().serialize()));

      switch(verifiedMessage.getVerified()) {
        case DEFAULT:    verifiedMessageBuilder.setState(Verified.State.DEFAULT);    break;
        case VERIFIED:   verifiedMessageBuilder.setState(Verified.State.VERIFIED);   break;
        case UNVERIFIED: verifiedMessageBuilder.setState(Verified.State.UNVERIFIED); break;
        default:         throw new AssertionError("Unknown: " + verifiedMessage.getVerified());
      }

    syncMessage.setVerified(verifiedMessageBuilder);
    return container.setSyncMessage(syncMessage).build().toByteArray();
  }

  private SyncMessage.Builder createSyncMessageBuilder() {
    SecureRandom random  = new SecureRandom();
    byte[]       padding = Util.getRandomLengthBytes(512);
    random.nextBytes(padding);

    SyncMessage.Builder builder = SyncMessage.newBuilder();
    builder.setPadding(ByteString.copyFrom(padding));

    return builder;
  }

  private GroupContext createGroupContent(SignalServiceGroup group, SignalServiceAddress recipient) throws IOException {
    GroupContext.Builder builder = GroupContext.newBuilder();
    builder.setId(ByteString.copyFrom(group.getGroupId()));

    if (group.getType() != SignalServiceGroup.Type.DELIVER) {
      if      (group.getType() == SignalServiceGroup.Type.UPDATE)       builder.setType(GroupContext.Type.UPDATE);
      else if (group.getType() == SignalServiceGroup.Type.QUIT)         builder.setType(GroupContext.Type.QUIT);
      else if (group.getType() == SignalServiceGroup.Type.REQUEST_INFO) builder.setType(GroupContext.Type.REQUEST_INFO);
      else                                                              throw new AssertionError("Unknown type: " + group.getType());

      if (group.getName().isPresent()) builder.setName(group.getName().get());
      if (group.getMembers().isPresent()) builder.addAllMembers(group.getMembers().get());

      if (group.getAvatar().isPresent()) {
        if (group.getAvatar().get().isStream()) {
          builder.setAvatar(createAttachmentPointer(group.getAvatar().get().asStream(), recipient));
        } else {
          builder.setAvatar(createAttachmentPointer(group.getAvatar().get().asPointer()));
        }
      }
    } else {
      builder.setType(GroupContext.Type.DELIVER);
    }

    return builder.build();
  }

  private List<DataMessage.Contact> createSharedContactContent(List<SharedContact> contacts, SignalServiceAddress recipient) throws IOException {
    List<DataMessage.Contact> results = new LinkedList<DataMessage.Contact>();

    for (SharedContact contact : contacts) {
      DataMessage.Contact.Name.Builder nameBuilder    = DataMessage.Contact.Name.newBuilder();

      if (contact.getName().getFamily().isPresent())  nameBuilder.setFamilyName(contact.getName().getFamily().get());
      if (contact.getName().getGiven().isPresent())   nameBuilder.setGivenName(contact.getName().getGiven().get());
      if (contact.getName().getMiddle().isPresent())  nameBuilder.setMiddleName(contact.getName().getMiddle().get());
      if (contact.getName().getPrefix().isPresent())  nameBuilder.setPrefix(contact.getName().getPrefix().get());
      if (contact.getName().getSuffix().isPresent())  nameBuilder.setSuffix(contact.getName().getSuffix().get());
      if (contact.getName().getDisplay().isPresent()) nameBuilder.setDisplayName(contact.getName().getDisplay().get());

      DataMessage.Contact.Builder contactBuilder = DataMessage.Contact.newBuilder()
                                                                      .setName(nameBuilder);

      if (contact.getAddress().isPresent()) {
        for (SharedContact.PostalAddress address : contact.getAddress().get()) {
          DataMessage.Contact.PostalAddress.Builder addressBuilder = DataMessage.Contact.PostalAddress.newBuilder();

          switch (address.getType()) {
            case HOME:   addressBuilder.setType(DataMessage.Contact.PostalAddress.Type.HOME); break;
            case WORK:   addressBuilder.setType(DataMessage.Contact.PostalAddress.Type.WORK); break;
            case CUSTOM: addressBuilder.setType(DataMessage.Contact.PostalAddress.Type.CUSTOM); break;
            default:     throw new AssertionError("Unknown type: " + address.getType());
          }

          if (address.getCity().isPresent())         addressBuilder.setCity(address.getCity().get());
          if (address.getCountry().isPresent())      addressBuilder.setCountry(address.getCountry().get());
          if (address.getLabel().isPresent())        addressBuilder.setLabel(address.getLabel().get());
          if (address.getNeighborhood().isPresent()) addressBuilder.setNeighborhood(address.getNeighborhood().get());
          if (address.getPobox().isPresent())        addressBuilder.setPobox(address.getPobox().get());
          if (address.getPostcode().isPresent())     addressBuilder.setPostcode(address.getPostcode().get());
          if (address.getRegion().isPresent())       addressBuilder.setRegion(address.getRegion().get());
          if (address.getStreet().isPresent())       addressBuilder.setStreet(address.getStreet().get());

          contactBuilder.addAddress(addressBuilder);
        }
      }

      if (contact.getEmail().isPresent()) {
        for (SharedContact.Email email : contact.getEmail().get()) {
          DataMessage.Contact.Email.Builder emailBuilder = DataMessage.Contact.Email.newBuilder()
                                                                                    .setValue(email.getValue());

          switch (email.getType()) {
            case HOME:   emailBuilder.setType(DataMessage.Contact.Email.Type.HOME);   break;
            case WORK:   emailBuilder.setType(DataMessage.Contact.Email.Type.WORK);   break;
            case MOBILE: emailBuilder.setType(DataMessage.Contact.Email.Type.MOBILE); break;
            case CUSTOM: emailBuilder.setType(DataMessage.Contact.Email.Type.CUSTOM); break;
            default:     throw new AssertionError("Unknown type: " + email.getType());
          }

          if (email.getLabel().isPresent()) emailBuilder.setLabel(email.getLabel().get());

          contactBuilder.addEmail(emailBuilder);
        }
      }

      if (contact.getPhone().isPresent()) {
        for (SharedContact.Phone phone : contact.getPhone().get()) {
          DataMessage.Contact.Phone.Builder phoneBuilder = DataMessage.Contact.Phone.newBuilder()
                                                                                    .setValue(phone.getValue());

          switch (phone.getType()) {
            case HOME:   phoneBuilder.setType(DataMessage.Contact.Phone.Type.HOME);   break;
            case WORK:   phoneBuilder.setType(DataMessage.Contact.Phone.Type.WORK);   break;
            case MOBILE: phoneBuilder.setType(DataMessage.Contact.Phone.Type.MOBILE); break;
            case CUSTOM: phoneBuilder.setType(DataMessage.Contact.Phone.Type.CUSTOM); break;
            default:     throw new AssertionError("Unknown type: " + phone.getType());
          }

          if (phone.getLabel().isPresent()) phoneBuilder.setLabel(phone.getLabel().get());

          contactBuilder.addNumber(phoneBuilder);
        }
      }

      if (contact.getAvatar().isPresent()) {
        AttachmentPointer pointer = contact.getAvatar().get().getAttachment().isStream() ? createAttachmentPointer(contact.getAvatar().get().getAttachment().asStream(), recipient)
                                                                                         : createAttachmentPointer(contact.getAvatar().get().getAttachment().asPointer());
        contactBuilder.setAvatar(DataMessage.Contact.Avatar.newBuilder()
                                                           .setAvatar(pointer)
                                                           .setIsProfile(contact.getAvatar().get().isProfile()));
      }

      if (contact.getOrganization().isPresent()) {
        contactBuilder.setOrganization(contact.getOrganization().get());
      }

      results.add(contactBuilder.build());
    }

    return results;
  }

  private List<SendMessageResult> sendMessage(long                               messageID,
                                              List<SignalServiceAddress>         recipients,
                                              List<Optional<UnidentifiedAccess>> unidentifiedAccess,
                                              long                               timestamp,
                                              byte[]                             content,
                                              boolean                            online,
                                              int                                ttl)
      throws IOException
  {
    List<SendMessageResult>                results                    = new LinkedList<SendMessageResult>();
    Iterator<SignalServiceAddress>         recipientIterator          = recipients.iterator();
    Iterator<Optional<UnidentifiedAccess>> unidentifiedAccessIterator = unidentifiedAccess.iterator();

    while (recipientIterator.hasNext()) {
      SignalServiceAddress recipient = recipientIterator.next();

      try {
        SendMessageResult result = sendMessage(messageID, recipient, unidentifiedAccessIterator.next(), timestamp, content, online, ttl);
        results.add(result);
      } catch (UntrustedIdentityException e) {
        Log.w(TAG, e);
        results.add(SendMessageResult.identityFailure(recipient, e.getIdentityKey()));
      } catch (UnregisteredUserException e) {
        Log.w(TAG, e);
        results.add(SendMessageResult.unregisteredFailure(recipient));
      } catch (PushNetworkException e) {
        Log.w(TAG, e);
        results.add(SendMessageResult.networkFailure(recipient));
      }
    }

    return results;
  }

  public SendMessageResult lokiSendSyncMessage(long messageID, SignalServiceAddress recipient, long timestamp, byte[] content, int ttl) {
    return sendMessage(messageID, recipient, Optional.<UnidentifiedAccess>absent(), timestamp, content, false, ttl, false, true);
  }

  private SendMessageResult sendMessage(long                         messageID,
                                        SignalServiceAddress         recipient,
                                        Optional<UnidentifiedAccess> unidentifiedAccess,
                                        long                         timestamp,
                                        byte[]                       content,
                                        boolean                      online,
                                        int                          ttl)
          throws UntrustedIdentityException, IOException {
    return sendMessage(messageID, recipient, unidentifiedAccess, timestamp, content, online, ttl, false, true);
  }

  private SendMessageResult sendMessage(final long                   messageID,
                                        final SignalServiceAddress   recipient,
                                        Optional<UnidentifiedAccess> unidentifiedAccess,
                                        long                         timestamp,
                                        byte[]                       content,
                                        boolean                      online,
                                        int                          ttl,
                                        boolean                      isFriendRequest,
                                        boolean                      updateFriendRequestStatus)
  {
    long threadID = threadDatabase.getThreadID(recipient.getNumber());
    LokiPublicChat publicChat = threadDatabase.getPublicChat(threadID);
    if (recipient.equals(localAddress)) {
      return SendMessageResult.success(recipient, false, false);
    } else if (publicChat != null) {
      return sendMessageToPublicChat(messageID, recipient, timestamp, content, publicChat);
    } else {
      return sendMessageToPrivateChat(messageID, recipient, unidentifiedAccess, timestamp, content, online, ttl, isFriendRequest, updateFriendRequestStatus);
    }
  }

  private SendMessageResult sendMessageToPublicChat(final long                   messageID,
                                                    final SignalServiceAddress   recipient,
                                                    long                         timestamp,
                                                    byte[]                       content,
                                                    LokiPublicChat               publicChat) {
    final SettableFuture<?>[] future = {new SettableFuture<Unit>()};
    try {
      SignalServiceProtos.DataMessage data = SignalServiceProtos.Content.parseFrom(content).getDataMessage();
      String body = (data.getBody() != null && data.getBody().length() > 0) ? data.getBody() : Long.toString(data.getTimestamp());
      LokiPublicChatMessage.Quote quote = null;
      if (data.hasQuote()) {
        long quoteID = data.getQuote().getId();
        String quoteeHexEncodedPublicKey = data.getQuote().getAuthor();
        long serverID = messageDatabase.getQuoteServerID(quoteID, quoteeHexEncodedPublicKey);
        quote = new LokiPublicChatMessage.Quote(quoteID, quoteeHexEncodedPublicKey, data.getQuote().getText(), serverID);
      }
      SignalServiceProtos.DataMessage.Preview linkPreview = (data.getPreviewList().size() > 0) ? data.getPreviewList().get(0) : null;
      ArrayList<LokiPublicChatMessage.Attachment> attachments = new ArrayList<>();
      if (linkPreview != null && linkPreview.hasImage()) {
        AttachmentPointer attachmentPointer = linkPreview.getImage();
        String caption = attachmentPointer.hasCaption() ? attachmentPointer.getCaption() : null;
        attachments.add(new LokiPublicChatMessage.Attachment(
                LokiPublicChatMessage.Attachment.Kind.LinkPreview,
                publicChat.getServer(),
                attachmentPointer.getId(),
                attachmentPointer.getContentType(),
                attachmentPointer.getSize(),
                attachmentPointer.getFileName(),
                attachmentPointer.getFlags(),
                attachmentPointer.getWidth(),
                attachmentPointer.getHeight(),
                caption,
                attachmentPointer.getUrl(),
                linkPreview.getUrl(),
                linkPreview.getTitle()
        ));
      }
      for (AttachmentPointer attachmentPointer : data.getAttachmentsList()) {
        String caption = attachmentPointer.hasCaption() ? attachmentPointer.getCaption() : null;
        attachments.add(new LokiPublicChatMessage.Attachment(
                LokiPublicChatMessage.Attachment.Kind.Attachment,
                publicChat.getServer(),
                attachmentPointer.getId(),
                attachmentPointer.getContentType(),
                attachmentPointer.getSize(),
                attachmentPointer.getFileName(),
                attachmentPointer.getFlags(),
                attachmentPointer.getWidth(),
                attachmentPointer.getHeight(),
                caption,
                attachmentPointer.getUrl(),
                null,
                null
        ));
      }
      LokiPublicChatMessage message = new LokiPublicChatMessage(userHexEncodedPublicKey, "", body, timestamp, LokiPublicChatAPI.getPublicChatMessageType(), quote, attachments);
      byte[] privateKey = store.getIdentityKeyPair().getPrivateKey().serialize();
      new LokiPublicChatAPI(userHexEncodedPublicKey, privateKey, apiDatabase, userDatabase).sendMessage(message, publicChat.getChannel(), publicChat.getServer()).success(new Function1<LokiPublicChatMessage, Unit>() {

        @Override
        public Unit invoke(LokiPublicChatMessage message) {
          @SuppressWarnings("unchecked") SettableFuture<Unit> f = (SettableFuture<Unit>)future[0];
          messageDatabase.setServerID(messageID, message.getServerID());
          f.set(Unit.INSTANCE);
          return Unit.INSTANCE;
        }
      }).fail(new Function1<Exception, Unit>() {

        @Override
        public Unit invoke(Exception exception) {
          @SuppressWarnings("unchecked") SettableFuture<Unit> f = (SettableFuture<Unit>)future[0];
          f.setException(exception);
          return Unit.INSTANCE;
        }
      });
    } catch (Exception exception) {
      @SuppressWarnings("unchecked") SettableFuture<Unit> f = (SettableFuture<Unit>)future[0];
      f.setException(exception);
    }

    @SuppressWarnings("unchecked") SettableFuture<Unit> f = (SettableFuture<Unit>)future[0];
    try {
      f.get(1, TimeUnit.MINUTES);
      return SendMessageResult.success(recipient, false, false);
    } catch (Exception exception) {
      return SendMessageResult.networkFailure(recipient);
    }
  }

  private SendMessageResult sendMessageToPrivateChat(final long                   messageID,
                                                     final SignalServiceAddress   recipient,
                                                     Optional<UnidentifiedAccess> unidentifiedAccess,
                                                     final long                   timestamp,
                                                     byte[]                       content,
                                                     boolean                      online,
                                                     int                          ttl,
                                                     boolean                      isFriendRequest,
                                                     final boolean                updateFriendRequestStatus)
  {
    final SettableFuture<?>[] future = {new SettableFuture<Unit>()};
    final long threadID = threadDatabase.getThreadID(recipient.getNumber());
    try {
      OutgoingPushMessageList messages = getEncryptedMessages(socket, recipient, unidentifiedAccess, timestamp, content, online, isFriendRequest);
      OutgoingPushMessage message = messages.getMessages().get(0);
      final SignalServiceProtos.Envelope.Type type = SignalServiceProtos.Envelope.Type.valueOf(message.type);
      final boolean isFriendRequestMessage = type == SignalServiceProtos.Envelope.Type.FRIEND_REQUEST;
      // Make sure we have a valid ttl; otherwise default to a day
      if (ttl <= 0) { ttl = 24 * 60 * 60 * 1000; }
      SignalMessageInfo messageInfo = new SignalMessageInfo(type, timestamp, userHexEncodedPublicKey, SignalServiceAddress.DEFAULT_DEVICE_ID, message.content, recipient.getNumber(), ttl, false);
      // TODO: PoW indicator
      // Update the message and thread if needed
<<<<<<< HEAD
      if (isFriendRequestMessage && updateFriendRequestStatus && eventListener.isPresent()) { eventListener.get().onFriendRequestSending(messageID, threadID); }
      LokiAPI api = new LokiAPI(userHexEncodedPublicKey, apiDatabase);
=======
      if (isFriendRequestMessage && eventListener.isPresent()) { eventListener.get().onFriendRequestSending(messageID, threadID); }
      LokiAPI api = new LokiAPI(userHexEncodedPublicKey, apiDatabase, broadcaster);
>>>>>>> 30c9ae12
      api.sendSignalMessage(messageInfo, new Function0<Unit>() {

        @Override
        public Unit invoke() {
          // TODO: onP2PSuccess
          return Unit.INSTANCE;
        }
      }).success(new Function1<Set<Promise<Map<?, ?>, Exception>>, Unit>() {

        @Override
        public Unit invoke(Set<Promise<Map<?, ?>, Exception>> promises) {
          final boolean[] isSuccess = {false};
          final int[] promiseCount = {promises.size()};
          final int[] errorCount = {0};
          for (Promise<Map<?, ?>, Exception> promise : promises) {
            promise.success(new Function1<Map<?, ?>, Unit>() {

              @Override
              public Unit invoke(Map<?, ?> map) {
                if (isSuccess[0]) { return Unit.INSTANCE; } // Succeed as soon as the first promise succeeds
                broadcaster.broadcast("messageSent", timestamp);
                Analytics.Companion.getShared().track("Sent Message Using Swarm API");
                isSuccess[0] = true;
                // Update the message and thread if needed
                if (isFriendRequestMessage && updateFriendRequestStatus && eventListener.isPresent()) {
                    eventListener.get().onFriendRequestSent(messageID, threadID);
                }
                @SuppressWarnings("unchecked") SettableFuture<Unit> f = (SettableFuture<Unit>)future[0];
                f.set(Unit.INSTANCE);
                return Unit.INSTANCE;
              }
            }).fail(new Function1<Exception, Unit>() {

              @Override
              public Unit invoke(Exception exception) {
                errorCount[0] += 1;
                if (errorCount[0] != promiseCount[0]) { return Unit.INSTANCE; } // Only error out if all promises failed
                broadcaster.broadcast("messageFailed", timestamp);
                Analytics.Companion.getShared().track("Failed to Send Message Using Swarm API");
                // Update the message and thread if needed
                if (isFriendRequestMessage && updateFriendRequestStatus && eventListener.isPresent()) {
                    eventListener.get().onFriendRequestSendingFail(messageID, threadID);
                }
                @SuppressWarnings("unchecked") SettableFuture<Unit> f = (SettableFuture<Unit>)future[0];
                f.setException(exception);
                return Unit.INSTANCE;
              }
            });
          }
          return Unit.INSTANCE;
        }
      }).fail(new Function1<Exception, Unit>() {

        @Override
        public Unit invoke(Exception exception) { // The snode is unreachable
          // Update the message and thread if needed
          if (isFriendRequestMessage && eventListener.isPresent()) {
              eventListener.get().onFriendRequestSendingFail(messageID, threadID);
          }
          @SuppressWarnings("unchecked") SettableFuture<Unit> f = (SettableFuture<Unit>)future[0];
          f.setException(exception);
          return Unit.INSTANCE;
        }
      });
    } catch (Exception exception) {
      @SuppressWarnings("unchecked") SettableFuture<Unit> f = (SettableFuture<Unit>)future[0];
      f.setException(exception);
    }
    @SuppressWarnings("unchecked") SettableFuture<Unit> f = (SettableFuture<Unit>)future[0];
    try {
      f.get(1, TimeUnit.MINUTES);
      return SendMessageResult.success(recipient, false, false);
    } catch (Exception exception) {
      return SendMessageResult.networkFailure(recipient);
    }
  }

  private List<AttachmentPointer> createAttachmentPointers(Optional<List<SignalServiceAttachment>> attachments, SignalServiceAddress recipient) throws IOException {
    List<AttachmentPointer> pointers = new LinkedList<AttachmentPointer>();

    if (!attachments.isPresent() || attachments.get().isEmpty()) {
      Log.w(TAG, "No attachments present...");
      return pointers;
    }

    for (SignalServiceAttachment attachment : attachments.get()) {
      if (attachment.isStream()) {
        Log.w(TAG, "Found attachment, creating pointer...");
        pointers.add(createAttachmentPointer(attachment.asStream(), recipient));
      } else if (attachment.isPointer()) {
        Log.w(TAG, "Including existing attachment pointer...");
        pointers.add(createAttachmentPointer(attachment.asPointer()));
      }
    }

    return pointers;
  }

  private AttachmentPointer createAttachmentPointer(SignalServiceAttachmentPointer attachment) {
    AttachmentPointer.Builder builder = AttachmentPointer.newBuilder()
                                                         .setContentType(attachment.getContentType())
                                                         .setId(attachment.getId())
                                                         .setKey(ByteString.copyFrom(attachment.getKey()))
                                                         .setDigest(ByteString.copyFrom(attachment.getDigest().get()))
                                                         .setSize(attachment.getSize().get())
                                                         .setUrl(attachment.getUrl());

    if (attachment.getFileName().isPresent()) {
      builder.setFileName(attachment.getFileName().get());
    }

    if (attachment.getPreview().isPresent()) {
      builder.setThumbnail(ByteString.copyFrom(attachment.getPreview().get()));
    }

    if (attachment.getWidth() > 0) {
      builder.setWidth(attachment.getWidth());
    }

    if (attachment.getHeight() > 0) {
      builder.setHeight(attachment.getHeight());
    }

    if (attachment.getVoiceNote()) {
      builder.setFlags(AttachmentPointer.Flags.VOICE_MESSAGE_VALUE);
    }

    if (attachment.getCaption().isPresent()) {
      builder.setCaption(attachment.getCaption().get());
    }

    return builder.build();
  }

  private AttachmentPointer createAttachmentPointer(SignalServiceAttachmentStream attachment)
          throws IOException
  {
    return createAttachmentPointer(attachment, false, null);
  }

  private AttachmentPointer createAttachmentPointer(SignalServiceAttachmentStream attachment, SignalServiceAddress recipient)
    throws IOException
  {
    return createAttachmentPointer(attachment, false, recipient);
  }

  private AttachmentPointer createAttachmentPointer(SignalServiceAttachmentStream attachment, boolean usePadding, SignalServiceAddress recipient)
      throws IOException
  {
    SignalServiceAttachmentPointer pointer = uploadAttachment(attachment, usePadding, recipient);
    return createAttachmentPointer(pointer);
  }


  private OutgoingPushMessageList getEncryptedMessages(PushServiceSocket            socket,
                                                       SignalServiceAddress         recipient,
                                                       Optional<UnidentifiedAccess> unidentifiedAccess,
                                                       long                         timestamp,
                                                       byte[]                       plaintext,
                                                       boolean                      online,
                                                       boolean                      isFriendRequest)
      throws IOException, InvalidKeyException, UntrustedIdentityException
  {
    List<OutgoingPushMessage> messages = new LinkedList<OutgoingPushMessage>();

    if (!recipient.equals(localAddress) || unidentifiedAccess.isPresent()) {
      if (isFriendRequest) {
        messages.add(getEncryptedFriendRequestMessage(recipient, SignalServiceAddress.DEFAULT_DEVICE_ID, plaintext));
      } else {
        messages.add(getEncryptedMessage(socket, recipient, unidentifiedAccess, SignalServiceAddress.DEFAULT_DEVICE_ID, plaintext));
      }
    }

    return new OutgoingPushMessageList(recipient.getNumber(), timestamp, messages, online);
  }

  private OutgoingPushMessage getEncryptedMessage(PushServiceSocket            socket,
                                                  SignalServiceAddress         recipient,
                                                  Optional<UnidentifiedAccess> unidentifiedAccess,
                                                  int                          deviceId,
                                                  byte[]                       plaintext)
      throws IOException, InvalidKeyException, UntrustedIdentityException
  {
    SignalProtocolAddress signalProtocolAddress = new SignalProtocolAddress(recipient.getNumber(), deviceId);
    SignalServiceCipher cipher = new SignalServiceCipher(localAddress, store, null);

    // Loki - Use custom pre key bundle handling
    if (!store.containsSession(signalProtocolAddress)) {
      try {
        String contactHexEncodedPublicKey = recipient.getNumber();
        PreKeyBundle preKeyBundle = preKeyBundleDatabase.getPreKeyBundle(contactHexEncodedPublicKey);
        if (preKeyBundle == null) {
          throw new InvalidKeyException("Pre key bundle not found for: " + recipient.getNumber() + ".");
        }
        try {
          SignalProtocolAddress address = new SignalProtocolAddress(contactHexEncodedPublicKey, preKeyBundle.getDeviceId());
          SessionBuilder sessionBuilder = new SessionBuilder(store, address);
          sessionBuilder.process(preKeyBundle);
          // Loki - Discard the pre key bundle once the session has been initiated
          preKeyBundleDatabase.removePreKeyBundle(contactHexEncodedPublicKey);
        } catch (org.whispersystems.libsignal.UntrustedIdentityException e) {
          throw new UntrustedIdentityException("Untrusted identity key", recipient.getNumber(), preKeyBundle.getIdentityKey());
        }
        if (eventListener.isPresent()) {
          eventListener.get().onSecurityEvent(recipient);
        }
      } catch (InvalidKeyException e) {
        throw new IOException(e);
      }
    }

    // Ensure all session building processing has been done
    synchronized (SessionCipher.SESSION_LOCK) {
      try {
        return cipher.encrypt(signalProtocolAddress, unidentifiedAccess, plaintext);
      } catch (org.whispersystems.libsignal.UntrustedIdentityException e) {
        throw new UntrustedIdentityException("Untrusted on send", recipient.getNumber(), e.getUntrustedIdentity());
      }
    }
  }

  private OutgoingPushMessage getEncryptedFriendRequestMessage(SignalServiceAddress recipient, int deviceID, byte[] plaintext) {
      SignalProtocolAddress signalProtocolAddress = new SignalProtocolAddress(recipient.getNumber(), deviceID);
      LokiServiceCipher cipher = new LokiServiceCipher(localAddress, store, null, null, null);
      return cipher.encryptFriendRequest(signalProtocolAddress, plaintext);
  }

  private void handleMismatchedDevices(PushServiceSocket socket, SignalServiceAddress recipient,
                                       MismatchedDevices mismatchedDevices)
      throws IOException, UntrustedIdentityException
  {
    try {
      for (int extraDeviceId : mismatchedDevices.getExtraDevices()) {
        store.deleteSession(new SignalProtocolAddress(recipient.getNumber(), extraDeviceId));
      }

      for (int missingDeviceId : mismatchedDevices.getMissingDevices()) {
        PreKeyBundle preKey = socket.getPreKey(recipient, missingDeviceId);

        try {
          SessionBuilder sessionBuilder = new SessionBuilder(store, new SignalProtocolAddress(recipient.getNumber(), missingDeviceId));
          sessionBuilder.process(preKey);
        } catch (org.whispersystems.libsignal.UntrustedIdentityException e) {
          throw new UntrustedIdentityException("Untrusted identity key!", recipient.getNumber(), preKey.getIdentityKey());
        }
      }
    } catch (InvalidKeyException e) {
      throw new IOException(e);
    }
  }

  private void handleStaleDevices(SignalServiceAddress recipient, StaleDevices staleDevices) {
    for (int staleDeviceId : staleDevices.getStaleDevices()) {
      store.deleteSession(new SignalProtocolAddress(recipient.getNumber(), staleDeviceId));
    }
  }

  private Optional<UnidentifiedAccess> getTargetUnidentifiedAccess(Optional<UnidentifiedAccessPair> unidentifiedAccess) {
    if (unidentifiedAccess.isPresent()) {
      return unidentifiedAccess.get().getTargetUnidentifiedAccess();
    }

    return Optional.absent();
  }

  private List<Optional<UnidentifiedAccess>> getTargetUnidentifiedAccess(List<Optional<UnidentifiedAccessPair>> unidentifiedAccess) {
    List<Optional<UnidentifiedAccess>> results = new LinkedList<Optional<UnidentifiedAccess>>();

    for (Optional<UnidentifiedAccessPair> item : unidentifiedAccess) {
      if (item.isPresent()) results.add(item.get().getTargetUnidentifiedAccess());
      else                  results.add(Optional.<UnidentifiedAccess>absent());
    }

    return results;
  }

  public static interface EventListener {
    public void onSecurityEvent(SignalServiceAddress address);
    public void onSyncEvent(long messageID, long timestamp, byte[] message, int ttl);
    public void onFriendRequestSending(long messageID, long threadID);
    public void onFriendRequestSent(long messageID, long threadID);
    public void onFriendRequestSendingFail(long messageID, long threadID);
  }

}<|MERGE_RESOLUTION|>--- conflicted
+++ resolved
@@ -92,10 +92,7 @@
 import org.whispersystems.signalservice.loki.messaging.SignalMessageInfo;
 import org.whispersystems.signalservice.loki.utilities.Analytics;
 import org.whispersystems.signalservice.loki.utilities.BasicOutputStreamFactory;
-<<<<<<< HEAD
-=======
 import org.whispersystems.signalservice.loki.utilities.Broadcaster;
->>>>>>> 30c9ae12
 
 import java.io.IOException;
 import java.io.InputStream;
@@ -1189,13 +1186,8 @@
       SignalMessageInfo messageInfo = new SignalMessageInfo(type, timestamp, userHexEncodedPublicKey, SignalServiceAddress.DEFAULT_DEVICE_ID, message.content, recipient.getNumber(), ttl, false);
       // TODO: PoW indicator
       // Update the message and thread if needed
-<<<<<<< HEAD
       if (isFriendRequestMessage && updateFriendRequestStatus && eventListener.isPresent()) { eventListener.get().onFriendRequestSending(messageID, threadID); }
-      LokiAPI api = new LokiAPI(userHexEncodedPublicKey, apiDatabase);
-=======
-      if (isFriendRequestMessage && eventListener.isPresent()) { eventListener.get().onFriendRequestSending(messageID, threadID); }
       LokiAPI api = new LokiAPI(userHexEncodedPublicKey, apiDatabase, broadcaster);
->>>>>>> 30c9ae12
       api.sendSignalMessage(messageInfo, new Function0<Unit>() {
 
         @Override
