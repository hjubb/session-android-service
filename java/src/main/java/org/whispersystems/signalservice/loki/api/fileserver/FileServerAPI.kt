--- conflicted
+++ resolved
@@ -47,12 +47,8 @@
          * the size of the file by this number. The alternative would be to actually check the size of the HTTP request but that's only possible after proof of work
          * has been calculated and the onion request encryption has happened, which takes several seconds.
          */
-<<<<<<< HEAD
-        public val fileSizeORMultiplier = 1.25
-=======
-        public val fileSizeORMultiplier = 10.0
+        public val fileSizeORMultiplier = 1.5
         public val fileStorageBucketURL = "https://file-static.lokinet.org"
->>>>>>> 344d5153
         // endregion
 
         // region Initialization
