package org.whispersystems.signalservice.loki.api

import nl.komponents.kovenant.Promise
import nl.komponents.kovenant.then
import org.whispersystems.libsignal.logging.Log
import org.whispersystems.signalservice.internal.util.JsonUtil
import org.whispersystems.signalservice.loki.messaging.LokiUserDatabaseProtocol
import org.whispersystems.signalservice.loki.utilities.Analytics
import org.whispersystems.signalservice.loki.utilities.remove05PrefixIfNeeded
import org.whispersystems.signalservice.loki.utilities.retryIfNeeded
import java.text.SimpleDateFormat
import java.util.*

class LokiGroupChatAPI(private val userHexEncodedPublicKey: String, private val userPrivateKey: ByteArray, private val apiDatabase: LokiAPIDatabaseProtocol, private val userDatabase: LokiUserDatabaseProtocol): LokiDotNetAPI(userHexEncodedPublicKey, userPrivateKey, apiDatabase) {

    companion object {
        private val moderators: HashMap<String, HashMap<Long, Set<String>>> = hashMapOf() // Server URL to (channel ID to set of moderator IDs)

        // region Settings
        private val fallbackBatchCount = 20
        private val maxRetryCount = 8
        var isDebugMode = false
        // endregion

        // region Public Chat
        @JvmStatic
        public val publicChatServer get() = if (isDebugMode) "https://chat-dev.lokinet.org" else "https://chat.lokinet.org"
        @JvmStatic
        public val publicChatMessageType = "network.loki.messenger.publicChat"
        @JvmStatic
        public val publicChatServerID: Long = 1
        // endregion

        // region Convenience
        public fun isUserModerator(hexEncodedPublicKey: String, group: Long, server: String): Boolean {
            if (moderators[server] != null && moderators[server]!![group] != null) {
                return moderators[server]!![group]!!.contains(hexEncodedPublicKey)
            }
            return false
        }
        // endregion
    }

<<<<<<< HEAD
=======
    // region Private API
    private fun requestNewAuthToken(server: String): Promise<String, Exception> {
        Log.d("Loki", "Requesting group chat auth token for server: $server.")
        val queryParameters = "pubKey=$userHexEncodedPublicKey"
        val url = "$server/loki/v1/get_challenge?$queryParameters"
        val request = Request.Builder().url(url).get()
        val connection = OkHttpClient()
        val deferred = deferred<String, Exception>()
        connection.newCall(request.build()).enqueue(object : Callback {

            override fun onResponse(call: Call, response: Response) {
                when (response.code()) {
                    200 -> {
                        try {
                            val bodyAsString = response.body()!!.string()
                            val root = JsonUtil.fromJson(bodyAsString)
                            val base64EncodedChallenge = root.get("cipherText64").asText()
                            val challenge = Base64.decode(base64EncodedChallenge)
                            val base64EncodedServerPublicKey =root.get("serverPubKey64").asText()
                            var serverPublicKey = Base64.decode(base64EncodedServerPublicKey)
                            // Discard the "05" prefix if needed
                            if (serverPublicKey.count() == 33) {
                                val hexEncodedServerPublicKey = Hex.toStringCondensed(serverPublicKey)
                                serverPublicKey = Hex.fromStringCondensed(hexEncodedServerPublicKey.remove05PrefixIfNeeded())
                            }
                            // The challenge is prefixed by the 16 bit IV
                            val tokenAsData = DiffieHellman.decrypt(challenge, serverPublicKey, userPrivateKey)
                            val token = tokenAsData.toString(Charsets.UTF_8)
                            deferred.resolve(token)
                        } catch (exception: Exception) {
                            Log.d("Loki", "Couldn't parse group chat auth token for server: $server. ${exception.message}")
                            deferred.reject(exception)
                        }
                    }
                    else -> {
                        Log.d("Loki", "Couldn't reach group chat server: $server.")
                        deferred.reject(LokiAPI.Error.Generic)
                    }
                }
            }

            override fun onFailure(call: Call, exception: IOException) {
                Log.d("Loki", "Couldn't reach group chat server: $server.")
                deferred.reject(exception)
            }
        })
        return deferred.promise
    }

    private fun submitToken(token: String, server: String): Promise<String, Exception> {
        Log.d("Loki", "Submitting group chat auth token for server: $server.")
        val url = "$server/loki/v1/submit_challenge"
        val parameters = JsonUtil.toJson(mapOf("pubKey" to userHexEncodedPublicKey, "token" to token))
        val body = RequestBody.create(MediaType.get("application/json"), parameters)
        val request = Request.Builder().url(url).post(body)
        val connection = OkHttpClient()
        val deferred = deferred<String, Exception>()
        connection.newCall(request.build()).enqueue(object : Callback {

            override fun onResponse(call: Call, response: Response) {
                when (response.code()) {
                    200 -> deferred.resolve(token)
                    else -> {
                        Log.d("Loki", "Couldn't reach group chat server: $server.")
                        deferred.reject(LokiAPI.Error.Generic)
                    }
                }
            }

            override fun onFailure(call: Call, exception: IOException) {
                Log.d("Loki", "Couldn't reach group chat server: $server.")
                deferred.reject(exception)
            }
        })
        return deferred.promise
    }

    private fun getAuthToken(server: String): Promise<String, Exception> {
        val token = apiDatabase.getGroupChatAuthToken(server)
        if (token != null) {
            return Promise.of(token)
        } else {
            return requestNewAuthToken(server).bind { submitToken(it, server) }.then { token ->
                apiDatabase.setGroupChatAuthToken(server, token)
                token
            }
        }
    }
    // endregion

>>>>>>> 790a5203
    // region Public API
    public fun getMessages(group: Long, server: String): Promise<List<LokiGroupMessage>, Exception> {
        Log.d("Loki", "Getting messages for group chat with ID: $group on server: $server.")
        var parameters = mutableMapOf<String, Any>("include_annotations" to 1)
        val lastMessageServerID = apiDatabase.getLastMessageServerID(group, server)
        if (lastMessageServerID != null) {
            parameters["since_id"] = lastMessageServerID
        } else {
            parameters["count"] = fallbackBatchCount
        }

<<<<<<< HEAD
        return get(server, "channels/$group/messages", parameters).then { response ->
            try {
                val bodyAsString = response.body()!!.string()
                val body = JsonUtil.fromJson(bodyAsString, Map::class.java)
                val messagesAsJSON = body["data"] as List<*>
                val messages = messagesAsJSON.mapNotNull { messageAsJSON ->
                    try {
                        val x1 = messageAsJSON as Map<*, *>
                        val isDeleted = (x1["is_deleted"] as? Int == 1)
                        if (isDeleted) { return@mapNotNull null }
                        val x2 = x1["annotations"] as List<*>
                        val x3 = x2.first() as Map<*, *>
                        val x4 = x3["value"] as Map<*, *>
                        val serverID = x1["id"] as? Long ?: (x1["id"] as Int).toLong()
                        val hexEncodedPublicKey = x4["source"] as String
                        val displayName = x4["from"] as String
                        @Suppress("NAME_SHADOWING") val body = x1["text"] as String
                        val timestamp = x4["timestamp"] as Long
                        @Suppress("NAME_SHADOWING") val lastMessageServerID = apiDatabase.getLastMessageServerID(group, server)
                        if (serverID > lastMessageServerID ?: 0) { apiDatabase.setLastMessageServerID(group, server, serverID) }
                        val quoteAsJSON = x4["quote"] as? Map<*, *>
                        val quotedMessageTimestamp = quoteAsJSON?.get("id") as? Long ?: (quoteAsJSON?.get("id") as? Int)?.toLong()
                        val quoteeHexEncodedPublicKey = quoteAsJSON?.get("author") as? String
                        val quotedMessageBody = quoteAsJSON?.get("text") as? String
                        val quote: LokiGroupMessage.Quote?
                        if (quotedMessageTimestamp != null && quoteeHexEncodedPublicKey != null && quotedMessageBody != null) {
                            quote = LokiGroupMessage.Quote(quotedMessageTimestamp, quoteeHexEncodedPublicKey, quotedMessageBody)
                        } else {
                            quote = null
=======
            override fun onResponse(call: Call, response: Response) {
                when (response.code()) {
                    200 -> {
                        try {
                            val bodyAsString = response.body()!!.string()
                            val root = JsonUtil.fromJson(bodyAsString)

                            val data = root.get("data")
                            val messages = data.mapNotNull { message ->
                                try {
                                    val isDeleted = message.has("is_deleted") && message.get("is_deleted").asBoolean(false)
                                    if (isDeleted) { return@mapNotNull null }

                                    // Ignore messages with no annotations
                                    if (!message.hasNonNull("annotations")) { return@mapNotNull null }
                                    val annotation = message.get("annotations").find { it.get("type").asText("") == publicChatMessageType && it.hasNonNull("value") }
                                    if (annotation == null) { return@mapNotNull null }
                                    val annotationValue = annotation.get("value")

                                    val serverID = message.get("id").asLong()
                                    val signature = annotationValue.get("sig").asText()
                                    val signatureVersion = annotationValue.get("sigver").asInt()

                                    val user = message.get("user")
                                    val hexEncodedPublicKey = user.get("username").asText()
                                    val displayName = if (user.hasNonNull("name")) user.get("name").asText() else "Anonymous"
                                    @Suppress("NAME_SHADOWING") val body = message.get("text").asText()
                                    val timestamp = annotationValue.get("timestamp").asLong()

                                    @Suppress("NAME_SHADOWING") val lastMessageServerID = apiDatabase.getLastMessageServerID(group, server)
                                    if (serverID > lastMessageServerID ?: 0) { apiDatabase.setLastMessageServerID(group, server, serverID) }

                                    var quote: LokiGroupMessage.Quote? = null
                                    if (annotationValue.hasNonNull("quote")) {
                                        val replyTo = if (message.hasNonNull("reply_to")) message.get("reply_to").asLong() else null
                                        val quoteAnnotation = annotationValue.get("quote")
                                        val quoteTimestamp = quoteAnnotation.get("id").asLong()
                                        val author = quoteAnnotation.get("author").asText()
                                        val text = quoteAnnotation.get("text").asText()
                                        quote = if (quoteTimestamp > 0L && author != null && text != null) LokiGroupMessage.Quote(quoteTimestamp, author, text, replyTo) else null
                                    }

                                    // Verify the message
                                    val groupMessage = LokiGroupMessage(serverID, hexEncodedPublicKey, displayName, body, timestamp, publicChatMessageType, quote, signature, signatureVersion)
                                    if (groupMessage.verify()) groupMessage else null
                                } catch (exception: Exception) {
                                    Log.d("Loki", "Couldn't parse message for group chat with ID: $group on server: $server from: ${JsonUtil.toJson(message)}. Exception: ${exception.message}")
                                    return@mapNotNull null
                                }
                            }.sortedBy { it.timestamp }
                            deferred.resolve(messages)
                        } catch (exception: Exception) {
                            Log.d("Loki", "Couldn't parse body for group chat with ID: $group on server: $server.")
                            deferred.reject(exception)
>>>>>>> 790a5203
                        }
                        LokiGroupMessage(serverID, hexEncodedPublicKey, displayName, body, timestamp, publicChatMessageType, quote)
                    } catch (exception: Exception) {
                        Log.d("Loki", "Couldn't parse message for group chat with ID: $group on server: $server from: ${messageAsJSON?.prettifiedDescription() ?: "null"}.")
                        return@mapNotNull null
                    }
                }.sortedBy { it.timestamp }
                messages
            } catch (exception: Exception) {
                Log.d("Loki", "Couldn't parse messages for group chat with ID: $group on server: $server.")
                throw exception
            }
        }
    }

    public fun getDeletedMessageServerIDs(group: Long, server: String): Promise<List<Long>, Exception> {
        Log.d("Loki", "Getting deleted messages for group chat with ID: $group on server: $server.")
        val queryParameters = mutableMapOf<String, Any>()
        val lastDeletionServerID = apiDatabase.getLastDeletionServerID(group, server)
        if (lastDeletionServerID != null) {
            queryParameters["since_id"] = lastDeletionServerID
        } else {
            queryParameters["count"] = fallbackBatchCount
        }

<<<<<<< HEAD
        return get(server, "loki/v1/channel/$group/deletes", queryParameters).then { response ->
            try {
                val bodyAsString = response.body()!!.string()
                val body = JsonUtil.fromJson(bodyAsString, Map::class.java)
                val deletions = body["data"] as List<*>
                val deletedMessageServerIDs = deletions.mapNotNull { deletionAsString ->
                    try {
                        val deletion = deletionAsString as Map<*, *>
                        val serverID = deletion["id"] as? Long ?: (deletion["id"] as Int).toLong()
                        val messageServerID = deletion["message_id"] as? Long ?: (deletion["message_id"] as Int).toLong()
                        @Suppress("NAME_SHADOWING") val lastDeletionServerID = apiDatabase.getLastDeletionServerID(group, server)
                        if (serverID > (lastDeletionServerID ?: 0)) { apiDatabase.setLastDeletionServerID(group, server, serverID) }
                        messageServerID
                    } catch (exception: Exception) {
                        Log.d("Loki", "Couldn't parse deleted message for group chat with ID: $group on server: $server from: ${deletionAsString?.prettifiedDescription() ?: "null"}.")
                        return@mapNotNull null
=======
            override fun onResponse(call: Call, response: Response) {
                when (response.code()) {
                    200 -> {
                        try {
                            val bodyAsString = response.body()!!.string()
                            val root = JsonUtil.fromJson(bodyAsString)
                            val deletedMessageServerIDs = root.get("data").mapNotNull { deletion ->
                                try {
                                    val serverID = deletion.get("id").asLong()
                                    val messageServerID = deletion.get("message_id").asLong()
                                    @Suppress("NAME_SHADOWING") val lastDeletionServerID = apiDatabase.getLastDeletionServerID(group, server)
                                    if (serverID > (lastDeletionServerID ?: 0)) { apiDatabase.setLastDeletionServerID(group, server, serverID) }
                                    messageServerID
                                } catch (exception: Exception) {
                                    Log.d("Loki", "Couldn't parse deleted message for group chat with ID: $group on server: $server. ${exception.message}")
                                    return@mapNotNull null
                                }
                            }
                            deferred.resolve(deletedMessageServerIDs)
                        } catch (exception: Exception) {
                            Log.d("Loki", "Couldn't parse deleted messages for group chat with ID: $group on server: $server.")
                            deferred.reject(exception)
                        }
                    }
                    else -> {
                        Log.d("Loki", "Couldn't reach group chat server: $server.")
                        deferred.reject(LokiAPI.Error.Generic)
>>>>>>> 790a5203
                    }
                }
                deletedMessageServerIDs
            } catch (exception: Exception) {
                Log.d("Loki", "Couldn't parse deleted messages for group chat with ID: $group on server: $server.")
                throw exception
            }
        }
    }

    public fun sendMessage(message: LokiGroupMessage, group: Long, server: String): Promise<LokiGroupMessage, Exception> {
<<<<<<< HEAD
        return retryIfNeeded(maxRetryCount) {
            Log.d("Loki", "Sending message to group chat with ID: $group on server: $server.")
            post(server, "channels/$group/messages", message.toJSON()).then { response ->
                try {
                    val bodyAsString = response.body()!!.string()
                    @Suppress("NAME_SHADOWING") val body = JsonUtil.fromJson(bodyAsString, Map::class.java)
                    val messageAsJSON = body["data"] as Map<*, *>
                    val serverID = messageAsJSON["id"] as? Long ?: (messageAsJSON["id"] as Int).toLong()
                    val displayName = userDatabase.getDisplayName(userHexEncodedPublicKey) ?: "Anonymous"
                    val text = messageAsJSON["text"] as String
                    val format = SimpleDateFormat("yyyy-MM-dd'T'HH:mm:ss.SSS'Z'", Locale.US)
                    val dateAsString = messageAsJSON["created_at"] as String
                    val timestamp = format.parse(dateAsString).time
                    @Suppress("NAME_SHADOWING") val message = LokiGroupMessage(serverID, userHexEncodedPublicKey, displayName, text, timestamp, publicChatMessageType, message.quote)
                    message
                } catch (exception: Exception) {
                    Log.d("Loki", "Couldn't parse message for group chat with ID: $group on server: $server.")
                    throw exception
                }
=======
        val signed = message.sign(userPrivateKey) ?: return Promise.ofFail(LokiAPI.Error.SigningFailed)

        // There's apparently a condition under which the promise below gets resolved multiple times, causing a crash. The
        // !deferred.promise.isDone() checks are a quick workaround for this but obviously don't fix the underlying issue.
        return retryIfNeeded(maxRetryCount) {
            getAuthToken(server).bind { token ->
                Log.d("Loki", "Sending message to group chat with ID: $group on server: $server.")
                val url = "$server/channels/$group/messages"
                val parameters = signed.toJSON()
                val body = RequestBody.create(MediaType.get("application/json"), parameters)
                val request = Request.Builder().url(url).header("Authorization", "Bearer $token").post(body)
                val connection = OkHttpClient()
                val deferred = deferred<LokiGroupMessage, Exception>()
                connection.newCall(request.build()).enqueue(object : Callback {

                    override fun onResponse(call: Call, response: Response) {
                        when (response.code()) {
                            200 -> {
                                try {
                                    val bodyAsString = response.body()!!.string()
                                    val root = JsonUtil.fromJson(bodyAsString)
                                    val data = root.get("data")
                                    val serverID = data.get("id").asLong()
                                    val displayName = userDatabase.getDisplayName(userHexEncodedPublicKey) ?: "Anonymous"
                                    val text = data.get("text").asText()
                                    val format = SimpleDateFormat("yyyy-MM-dd'T'HH:mm:ss.SSS'Z'", Locale.US)
                                    val dateAsString = data.get("created_at").asText()
                                    val timestamp = format.parse(dateAsString).time
                                    @Suppress("NAME_SHADOWING") val message = LokiGroupMessage(serverID, userHexEncodedPublicKey, displayName, text, timestamp, publicChatMessageType, message.quote, signed.signature, signed.signatureVersion)
                                    if (!deferred.promise.isDone()) { deferred.resolve(message) }
                                } catch (exception: Exception) {
                                    Log.d("Loki", "Couldn't parse message for group chat with ID: $group on server: $server.")
                                    if (!deferred.promise.isDone()) { deferred.reject(exception) }
                                }
                            }
                            401 -> {
                                Log.d("Loki", "Group chat token for: $server expired; dropping it.")
                                apiDatabase.setGroupChatAuthToken(server, null)
                                if (!deferred.promise.isDone()) { deferred.reject(LokiAPI.Error.TokenExpired) }
                            }
                            else -> {
                                Log.d("Loki", "Couldn't reach group chat server: $server.")
                                if (!deferred.promise.isDone()) { deferred.reject(LokiAPI.Error.Generic) }
                            }
                        }
                    }

                    override fun onFailure(call: Call, exception: IOException) {
                        Log.d("Loki", "Couldn't reach group chat server: $server.")
                        if (!deferred.promise.isDone()) { deferred.reject(exception) }
                    }
                })
                deferred.promise
>>>>>>> 790a5203
            }.get()
        }.success {
            Analytics.shared.track("Group Message Sent")
        }.fail {
            Analytics.shared.track("Failed to Send Group Message")
        }
    }

    public fun deleteMessage(messageServerID: Long, group: Long, server: String, isSentByUser: Boolean): Promise<Long, Exception> {
        return retryIfNeeded(maxRetryCount) {
            val isModerationRequest = !isSentByUser
            Log.d("Loki", "Deleting message with ID: $messageServerID from group chat with ID: $group on server: $server (isModerationRequest = $isModerationRequest).")
            val endpoint = if (isSentByUser) "channels/$group/messages/$messageServerID" else "loki/v1/moderation/message/$messageServerID"
            delete(server, endpoint).then {
                Log.d("Loki", "Deleted message with ID: $messageServerID on server: $server.")
                messageServerID
            }.get()
        }
    }

    public fun getModerators(group: Long, server: String): Promise<Set<String>, Exception> {
        return get(server, "loki/v1/channel/$group/get_moderators").then { response ->
            try {
                val bodyAsString = response.body()!!.string()
                @Suppress("NAME_SHADOWING") val body = JsonUtil.fromJson(bodyAsString, Map::class.java)
                @Suppress("UNCHECKED_CAST") val moderators = body["moderators"] as? List<String>
                val moderatorsAsSet = moderators.orEmpty().toSet()
                if (Companion.moderators[server] != null) {
                    Companion.moderators[server]!![group] = moderatorsAsSet
                } else {
                    Companion.moderators[server] = hashMapOf( group to moderatorsAsSet )
                }
                moderatorsAsSet
            } catch (exception: Exception) {
                Log.d("Loki", "Couldn't parse moderators for group chat with ID: $group on server: $server.")
                throw exception
            }
        }
    }
    // endregion
}<|MERGE_RESOLUTION|>--- conflicted
+++ resolved
@@ -6,7 +6,6 @@
 import org.whispersystems.signalservice.internal.util.JsonUtil
 import org.whispersystems.signalservice.loki.messaging.LokiUserDatabaseProtocol
 import org.whispersystems.signalservice.loki.utilities.Analytics
-import org.whispersystems.signalservice.loki.utilities.remove05PrefixIfNeeded
 import org.whispersystems.signalservice.loki.utilities.retryIfNeeded
 import java.text.SimpleDateFormat
 import java.util.*
@@ -41,99 +40,6 @@
         // endregion
     }
 
-<<<<<<< HEAD
-=======
-    // region Private API
-    private fun requestNewAuthToken(server: String): Promise<String, Exception> {
-        Log.d("Loki", "Requesting group chat auth token for server: $server.")
-        val queryParameters = "pubKey=$userHexEncodedPublicKey"
-        val url = "$server/loki/v1/get_challenge?$queryParameters"
-        val request = Request.Builder().url(url).get()
-        val connection = OkHttpClient()
-        val deferred = deferred<String, Exception>()
-        connection.newCall(request.build()).enqueue(object : Callback {
-
-            override fun onResponse(call: Call, response: Response) {
-                when (response.code()) {
-                    200 -> {
-                        try {
-                            val bodyAsString = response.body()!!.string()
-                            val root = JsonUtil.fromJson(bodyAsString)
-                            val base64EncodedChallenge = root.get("cipherText64").asText()
-                            val challenge = Base64.decode(base64EncodedChallenge)
-                            val base64EncodedServerPublicKey =root.get("serverPubKey64").asText()
-                            var serverPublicKey = Base64.decode(base64EncodedServerPublicKey)
-                            // Discard the "05" prefix if needed
-                            if (serverPublicKey.count() == 33) {
-                                val hexEncodedServerPublicKey = Hex.toStringCondensed(serverPublicKey)
-                                serverPublicKey = Hex.fromStringCondensed(hexEncodedServerPublicKey.remove05PrefixIfNeeded())
-                            }
-                            // The challenge is prefixed by the 16 bit IV
-                            val tokenAsData = DiffieHellman.decrypt(challenge, serverPublicKey, userPrivateKey)
-                            val token = tokenAsData.toString(Charsets.UTF_8)
-                            deferred.resolve(token)
-                        } catch (exception: Exception) {
-                            Log.d("Loki", "Couldn't parse group chat auth token for server: $server. ${exception.message}")
-                            deferred.reject(exception)
-                        }
-                    }
-                    else -> {
-                        Log.d("Loki", "Couldn't reach group chat server: $server.")
-                        deferred.reject(LokiAPI.Error.Generic)
-                    }
-                }
-            }
-
-            override fun onFailure(call: Call, exception: IOException) {
-                Log.d("Loki", "Couldn't reach group chat server: $server.")
-                deferred.reject(exception)
-            }
-        })
-        return deferred.promise
-    }
-
-    private fun submitToken(token: String, server: String): Promise<String, Exception> {
-        Log.d("Loki", "Submitting group chat auth token for server: $server.")
-        val url = "$server/loki/v1/submit_challenge"
-        val parameters = JsonUtil.toJson(mapOf("pubKey" to userHexEncodedPublicKey, "token" to token))
-        val body = RequestBody.create(MediaType.get("application/json"), parameters)
-        val request = Request.Builder().url(url).post(body)
-        val connection = OkHttpClient()
-        val deferred = deferred<String, Exception>()
-        connection.newCall(request.build()).enqueue(object : Callback {
-
-            override fun onResponse(call: Call, response: Response) {
-                when (response.code()) {
-                    200 -> deferred.resolve(token)
-                    else -> {
-                        Log.d("Loki", "Couldn't reach group chat server: $server.")
-                        deferred.reject(LokiAPI.Error.Generic)
-                    }
-                }
-            }
-
-            override fun onFailure(call: Call, exception: IOException) {
-                Log.d("Loki", "Couldn't reach group chat server: $server.")
-                deferred.reject(exception)
-            }
-        })
-        return deferred.promise
-    }
-
-    private fun getAuthToken(server: String): Promise<String, Exception> {
-        val token = apiDatabase.getGroupChatAuthToken(server)
-        if (token != null) {
-            return Promise.of(token)
-        } else {
-            return requestNewAuthToken(server).bind { submitToken(it, server) }.then { token ->
-                apiDatabase.setGroupChatAuthToken(server, token)
-                token
-            }
-        }
-    }
-    // endregion
-
->>>>>>> 790a5203
     // region Public API
     public fun getMessages(group: Long, server: String): Promise<List<LokiGroupMessage>, Exception> {
         Log.d("Loki", "Getting messages for group chat with ID: $group on server: $server.")
@@ -145,96 +51,50 @@
             parameters["count"] = fallbackBatchCount
         }
 
-<<<<<<< HEAD
         return get(server, "channels/$group/messages", parameters).then { response ->
             try {
                 val bodyAsString = response.body()!!.string()
-                val body = JsonUtil.fromJson(bodyAsString, Map::class.java)
-                val messagesAsJSON = body["data"] as List<*>
-                val messages = messagesAsJSON.mapNotNull { messageAsJSON ->
+                val root = JsonUtil.fromJson(bodyAsString)
+
+                val data = root.get("data")
+                val messages = data.mapNotNull { message ->
                     try {
-                        val x1 = messageAsJSON as Map<*, *>
-                        val isDeleted = (x1["is_deleted"] as? Int == 1)
+                        val isDeleted = message.has("is_deleted") && message.get("is_deleted").asBoolean(false)
                         if (isDeleted) { return@mapNotNull null }
-                        val x2 = x1["annotations"] as List<*>
-                        val x3 = x2.first() as Map<*, *>
-                        val x4 = x3["value"] as Map<*, *>
-                        val serverID = x1["id"] as? Long ?: (x1["id"] as Int).toLong()
-                        val hexEncodedPublicKey = x4["source"] as String
-                        val displayName = x4["from"] as String
-                        @Suppress("NAME_SHADOWING") val body = x1["text"] as String
-                        val timestamp = x4["timestamp"] as Long
+
+                        // Ignore messages with no annotations
+                        if (!message.hasNonNull("annotations")) { return@mapNotNull null }
+                        val annotation = message.get("annotations").find { it.get("type").asText("") == publicChatMessageType && it.hasNonNull("value") } ?: return@mapNotNull null
+                        val annotationValue = annotation.get("value")
+
+                        val serverID = message.get("id").asLong()
+                        val signature = annotationValue.get("sig").asText()
+                        val signatureVersion = annotationValue.get("sigver").asInt()
+
+                        val user = message.get("user")
+                        val hexEncodedPublicKey = user.get("username").asText()
+                        val displayName = if (user.hasNonNull("name")) user.get("name").asText() else "Anonymous"
+                        @Suppress("NAME_SHADOWING") val body = message.get("text").asText()
+                        val timestamp = annotationValue.get("timestamp").asLong()
+
                         @Suppress("NAME_SHADOWING") val lastMessageServerID = apiDatabase.getLastMessageServerID(group, server)
                         if (serverID > lastMessageServerID ?: 0) { apiDatabase.setLastMessageServerID(group, server, serverID) }
-                        val quoteAsJSON = x4["quote"] as? Map<*, *>
-                        val quotedMessageTimestamp = quoteAsJSON?.get("id") as? Long ?: (quoteAsJSON?.get("id") as? Int)?.toLong()
-                        val quoteeHexEncodedPublicKey = quoteAsJSON?.get("author") as? String
-                        val quotedMessageBody = quoteAsJSON?.get("text") as? String
-                        val quote: LokiGroupMessage.Quote?
-                        if (quotedMessageTimestamp != null && quoteeHexEncodedPublicKey != null && quotedMessageBody != null) {
-                            quote = LokiGroupMessage.Quote(quotedMessageTimestamp, quoteeHexEncodedPublicKey, quotedMessageBody)
-                        } else {
-                            quote = null
-=======
-            override fun onResponse(call: Call, response: Response) {
-                when (response.code()) {
-                    200 -> {
-                        try {
-                            val bodyAsString = response.body()!!.string()
-                            val root = JsonUtil.fromJson(bodyAsString)
-
-                            val data = root.get("data")
-                            val messages = data.mapNotNull { message ->
-                                try {
-                                    val isDeleted = message.has("is_deleted") && message.get("is_deleted").asBoolean(false)
-                                    if (isDeleted) { return@mapNotNull null }
-
-                                    // Ignore messages with no annotations
-                                    if (!message.hasNonNull("annotations")) { return@mapNotNull null }
-                                    val annotation = message.get("annotations").find { it.get("type").asText("") == publicChatMessageType && it.hasNonNull("value") }
-                                    if (annotation == null) { return@mapNotNull null }
-                                    val annotationValue = annotation.get("value")
-
-                                    val serverID = message.get("id").asLong()
-                                    val signature = annotationValue.get("sig").asText()
-                                    val signatureVersion = annotationValue.get("sigver").asInt()
-
-                                    val user = message.get("user")
-                                    val hexEncodedPublicKey = user.get("username").asText()
-                                    val displayName = if (user.hasNonNull("name")) user.get("name").asText() else "Anonymous"
-                                    @Suppress("NAME_SHADOWING") val body = message.get("text").asText()
-                                    val timestamp = annotationValue.get("timestamp").asLong()
-
-                                    @Suppress("NAME_SHADOWING") val lastMessageServerID = apiDatabase.getLastMessageServerID(group, server)
-                                    if (serverID > lastMessageServerID ?: 0) { apiDatabase.setLastMessageServerID(group, server, serverID) }
-
-                                    var quote: LokiGroupMessage.Quote? = null
-                                    if (annotationValue.hasNonNull("quote")) {
-                                        val replyTo = if (message.hasNonNull("reply_to")) message.get("reply_to").asLong() else null
-                                        val quoteAnnotation = annotationValue.get("quote")
-                                        val quoteTimestamp = quoteAnnotation.get("id").asLong()
-                                        val author = quoteAnnotation.get("author").asText()
-                                        val text = quoteAnnotation.get("text").asText()
-                                        quote = if (quoteTimestamp > 0L && author != null && text != null) LokiGroupMessage.Quote(quoteTimestamp, author, text, replyTo) else null
-                                    }
-
-                                    // Verify the message
-                                    val groupMessage = LokiGroupMessage(serverID, hexEncodedPublicKey, displayName, body, timestamp, publicChatMessageType, quote, signature, signatureVersion)
-                                    if (groupMessage.verify()) groupMessage else null
-                                } catch (exception: Exception) {
-                                    Log.d("Loki", "Couldn't parse message for group chat with ID: $group on server: $server from: ${JsonUtil.toJson(message)}. Exception: ${exception.message}")
-                                    return@mapNotNull null
-                                }
-                            }.sortedBy { it.timestamp }
-                            deferred.resolve(messages)
-                        } catch (exception: Exception) {
-                            Log.d("Loki", "Couldn't parse body for group chat with ID: $group on server: $server.")
-                            deferred.reject(exception)
->>>>>>> 790a5203
+
+                        var quote: LokiGroupMessage.Quote? = null
+                        if (annotationValue.hasNonNull("quote")) {
+                            val replyTo = if (message.hasNonNull("reply_to")) message.get("reply_to").asLong() else null
+                            val quoteAnnotation = annotationValue.get("quote")
+                            val quoteTimestamp = quoteAnnotation.get("id").asLong()
+                            val author = quoteAnnotation.get("author").asText()
+                            val text = quoteAnnotation.get("text").asText()
+                            quote = if (quoteTimestamp > 0L && author != null && text != null) LokiGroupMessage.Quote(quoteTimestamp, author, text, replyTo) else null
                         }
-                        LokiGroupMessage(serverID, hexEncodedPublicKey, displayName, body, timestamp, publicChatMessageType, quote)
+
+                        // Verify the message
+                        val groupMessage = LokiGroupMessage(serverID, hexEncodedPublicKey, displayName, body, timestamp, publicChatMessageType, quote, signature, signatureVersion)
+                        if (groupMessage.verify()) groupMessage else null
                     } catch (exception: Exception) {
-                        Log.d("Loki", "Couldn't parse message for group chat with ID: $group on server: $server from: ${messageAsJSON?.prettifiedDescription() ?: "null"}.")
+                        Log.d("Loki", "Couldn't parse message for group chat with ID: $group on server: $server from: ${JsonUtil.toJson(message)}. Exception: ${exception.message}")
                         return@mapNotNull null
                     }
                 }.sortedBy { it.timestamp }
@@ -256,52 +116,20 @@
             queryParameters["count"] = fallbackBatchCount
         }
 
-<<<<<<< HEAD
         return get(server, "loki/v1/channel/$group/deletes", queryParameters).then { response ->
             try {
                 val bodyAsString = response.body()!!.string()
-                val body = JsonUtil.fromJson(bodyAsString, Map::class.java)
-                val deletions = body["data"] as List<*>
-                val deletedMessageServerIDs = deletions.mapNotNull { deletionAsString ->
+                val root = JsonUtil.fromJson(bodyAsString)
+                val deletedMessageServerIDs = root.get("data").mapNotNull { deletion ->
                     try {
-                        val deletion = deletionAsString as Map<*, *>
-                        val serverID = deletion["id"] as? Long ?: (deletion["id"] as Int).toLong()
-                        val messageServerID = deletion["message_id"] as? Long ?: (deletion["message_id"] as Int).toLong()
+                        val serverID = deletion.get("id").asLong()
+                        val messageServerID = deletion.get("message_id").asLong()
                         @Suppress("NAME_SHADOWING") val lastDeletionServerID = apiDatabase.getLastDeletionServerID(group, server)
                         if (serverID > (lastDeletionServerID ?: 0)) { apiDatabase.setLastDeletionServerID(group, server, serverID) }
                         messageServerID
                     } catch (exception: Exception) {
-                        Log.d("Loki", "Couldn't parse deleted message for group chat with ID: $group on server: $server from: ${deletionAsString?.prettifiedDescription() ?: "null"}.")
+                        Log.d("Loki", "Couldn't parse deleted message for group chat with ID: $group on server: $server. ${exception.message}")
                         return@mapNotNull null
-=======
-            override fun onResponse(call: Call, response: Response) {
-                when (response.code()) {
-                    200 -> {
-                        try {
-                            val bodyAsString = response.body()!!.string()
-                            val root = JsonUtil.fromJson(bodyAsString)
-                            val deletedMessageServerIDs = root.get("data").mapNotNull { deletion ->
-                                try {
-                                    val serverID = deletion.get("id").asLong()
-                                    val messageServerID = deletion.get("message_id").asLong()
-                                    @Suppress("NAME_SHADOWING") val lastDeletionServerID = apiDatabase.getLastDeletionServerID(group, server)
-                                    if (serverID > (lastDeletionServerID ?: 0)) { apiDatabase.setLastDeletionServerID(group, server, serverID) }
-                                    messageServerID
-                                } catch (exception: Exception) {
-                                    Log.d("Loki", "Couldn't parse deleted message for group chat with ID: $group on server: $server. ${exception.message}")
-                                    return@mapNotNull null
-                                }
-                            }
-                            deferred.resolve(deletedMessageServerIDs)
-                        } catch (exception: Exception) {
-                            Log.d("Loki", "Couldn't parse deleted messages for group chat with ID: $group on server: $server.")
-                            deferred.reject(exception)
-                        }
-                    }
-                    else -> {
-                        Log.d("Loki", "Couldn't reach group chat server: $server.")
-                        deferred.reject(LokiAPI.Error.Generic)
->>>>>>> 790a5203
                     }
                 }
                 deletedMessageServerIDs
@@ -313,81 +141,29 @@
     }
 
     public fun sendMessage(message: LokiGroupMessage, group: Long, server: String): Promise<LokiGroupMessage, Exception> {
-<<<<<<< HEAD
+        val signed = message.sign(userPrivateKey)
+            ?: return Promise.ofFail(LokiAPI.Error.SigningFailed)
+
         return retryIfNeeded(maxRetryCount) {
             Log.d("Loki", "Sending message to group chat with ID: $group on server: $server.")
             post(server, "channels/$group/messages", message.toJSON()).then { response ->
                 try {
                     val bodyAsString = response.body()!!.string()
-                    @Suppress("NAME_SHADOWING") val body = JsonUtil.fromJson(bodyAsString, Map::class.java)
-                    val messageAsJSON = body["data"] as Map<*, *>
-                    val serverID = messageAsJSON["id"] as? Long ?: (messageAsJSON["id"] as Int).toLong()
-                    val displayName = userDatabase.getDisplayName(userHexEncodedPublicKey) ?: "Anonymous"
-                    val text = messageAsJSON["text"] as String
+                    val root = JsonUtil.fromJson(bodyAsString)
+                    val data = root.get("data")
+                    val serverID = data.get("id").asLong()
+                    val displayName = userDatabase.getDisplayName(userHexEncodedPublicKey)
+                        ?: "Anonymous"
+                    val text = data.get("text").asText()
                     val format = SimpleDateFormat("yyyy-MM-dd'T'HH:mm:ss.SSS'Z'", Locale.US)
-                    val dateAsString = messageAsJSON["created_at"] as String
+                    val dateAsString = data.get("created_at").asText()
                     val timestamp = format.parse(dateAsString).time
-                    @Suppress("NAME_SHADOWING") val message = LokiGroupMessage(serverID, userHexEncodedPublicKey, displayName, text, timestamp, publicChatMessageType, message.quote)
+                    @Suppress("NAME_SHADOWING") val message = LokiGroupMessage(serverID, userHexEncodedPublicKey, displayName, text, timestamp, publicChatMessageType, message.quote, signed.signature, signed.signatureVersion)
                     message
                 } catch (exception: Exception) {
                     Log.d("Loki", "Couldn't parse message for group chat with ID: $group on server: $server.")
                     throw exception
                 }
-=======
-        val signed = message.sign(userPrivateKey) ?: return Promise.ofFail(LokiAPI.Error.SigningFailed)
-
-        // There's apparently a condition under which the promise below gets resolved multiple times, causing a crash. The
-        // !deferred.promise.isDone() checks are a quick workaround for this but obviously don't fix the underlying issue.
-        return retryIfNeeded(maxRetryCount) {
-            getAuthToken(server).bind { token ->
-                Log.d("Loki", "Sending message to group chat with ID: $group on server: $server.")
-                val url = "$server/channels/$group/messages"
-                val parameters = signed.toJSON()
-                val body = RequestBody.create(MediaType.get("application/json"), parameters)
-                val request = Request.Builder().url(url).header("Authorization", "Bearer $token").post(body)
-                val connection = OkHttpClient()
-                val deferred = deferred<LokiGroupMessage, Exception>()
-                connection.newCall(request.build()).enqueue(object : Callback {
-
-                    override fun onResponse(call: Call, response: Response) {
-                        when (response.code()) {
-                            200 -> {
-                                try {
-                                    val bodyAsString = response.body()!!.string()
-                                    val root = JsonUtil.fromJson(bodyAsString)
-                                    val data = root.get("data")
-                                    val serverID = data.get("id").asLong()
-                                    val displayName = userDatabase.getDisplayName(userHexEncodedPublicKey) ?: "Anonymous"
-                                    val text = data.get("text").asText()
-                                    val format = SimpleDateFormat("yyyy-MM-dd'T'HH:mm:ss.SSS'Z'", Locale.US)
-                                    val dateAsString = data.get("created_at").asText()
-                                    val timestamp = format.parse(dateAsString).time
-                                    @Suppress("NAME_SHADOWING") val message = LokiGroupMessage(serverID, userHexEncodedPublicKey, displayName, text, timestamp, publicChatMessageType, message.quote, signed.signature, signed.signatureVersion)
-                                    if (!deferred.promise.isDone()) { deferred.resolve(message) }
-                                } catch (exception: Exception) {
-                                    Log.d("Loki", "Couldn't parse message for group chat with ID: $group on server: $server.")
-                                    if (!deferred.promise.isDone()) { deferred.reject(exception) }
-                                }
-                            }
-                            401 -> {
-                                Log.d("Loki", "Group chat token for: $server expired; dropping it.")
-                                apiDatabase.setGroupChatAuthToken(server, null)
-                                if (!deferred.promise.isDone()) { deferred.reject(LokiAPI.Error.TokenExpired) }
-                            }
-                            else -> {
-                                Log.d("Loki", "Couldn't reach group chat server: $server.")
-                                if (!deferred.promise.isDone()) { deferred.reject(LokiAPI.Error.Generic) }
-                            }
-                        }
-                    }
-
-                    override fun onFailure(call: Call, exception: IOException) {
-                        Log.d("Loki", "Couldn't reach group chat server: $server.")
-                        if (!deferred.promise.isDone()) { deferred.reject(exception) }
-                    }
-                })
-                deferred.promise
->>>>>>> 790a5203
             }.get()
         }.success {
             Analytics.shared.track("Group Message Sent")
