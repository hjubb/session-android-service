--- conflicted
+++ resolved
@@ -20,11 +20,8 @@
         buffer.order(ByteOrder.LITTLE_ENDIAN)
         buffer.putInt(ciphertextSize)
         val ciphertextSizeAsData = ByteArray(buffer.capacity())
-<<<<<<< HEAD
         // Casting here avoids an issue where this gets compiled down to incorrect byte code. See
         // https://github.com/eclipse/jetty.project/issues/3244 for more info
-=======
->>>>>>> 2c29536a
         (buffer as Buffer).position(0)
         buffer.get(ciphertextSizeAsData)
         return ciphertextSizeAsData + ciphertext + jsonAsData
